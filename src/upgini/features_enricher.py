--- conflicted
+++ resolved
@@ -1967,10 +1967,7 @@
                 and self.columns_for_online_api is not None
                 and num_samples > Dataset.FORCE_SAMPLE_SIZE
             )
-<<<<<<< HEAD
-            # TODO: check that system_record_id was added before this step
-=======
->>>>>>> e3c9ad0e
+
             if force_downsampling:
                 self.logger.info(f"Force downsampling from {num_samples} to {Dataset.FORCE_SAMPLE_SIZE}")
                 df = balance_undersample_forced(
