import datetime
import os

import numpy as np
import pandas as pd
import pytest
from catboost import CatBoostClassifier
from pandas.testing import assert_frame_equal
from requests_mock.mocker import Mocker
from sklearn.ensemble import RandomForestClassifier

from upgini import FeaturesEnricher, SearchKey
from upgini.metadata import (
    CVType,
    FeaturesMetadataV2,
    HitRateMetrics,
    ModelEvalSet,
    ProviderTaskMetadataV2,
)
from upgini.resource_bundle import bundle

from .utils import (
    mock_default_requests,
    mock_get_features_meta,
    mock_get_metadata,
    mock_get_task_metadata_v2,
    mock_initial_search,
    mock_initial_summary,
    mock_raw_features,
    mock_validation_raw_features,
    mock_validation_search,
    mock_validation_summary,
)

FIXTURE_DIR = os.path.join(
    os.path.dirname(os.path.realpath(__file__)),
    "test_data/enricher/",
)

train_segment = bundle.get("quality_metrics_train_segment")
eval_1_segment = bundle.get("quality_metrics_eval_segment").format(1)
eval_2_segment = bundle.get("quality_metrics_eval_segment").format(2)
match_rate_header = bundle.get("quality_metrics_match_rate_header")
baseline_rocauc = bundle.get("quality_metrics_baseline_header").format("roc_auc")
enriched_rocauc = bundle.get("quality_metrics_enriched_header").format("roc_auc")
baseline_rmse = bundle.get("quality_metrics_baseline_header").format("rmse")
enriched_rmse = bundle.get("quality_metrics_enriched_header").format("rmse")
baseline_RMSLE = bundle.get("quality_metrics_baseline_header").format("RMSLE")
enriched_RMSLE = bundle.get("quality_metrics_enriched_header").format("RMSLE")
uplift = bundle.get("quality_metrics_uplift_header")


def test_real_case_metric_binary(requests_mock: Mocker):
    BASE_DIR = os.path.join(
        os.path.dirname(os.path.realpath(__file__)),
        "test_data/",
    )

    url = "http://fake_url2"
    mock_default_requests(requests_mock, url)
    search_task_id = mock_initial_search(requests_mock, url)
    ads_search_task_id = mock_initial_summary(
        requests_mock,
        url,
        search_task_id,
        hit_rate=100.0,
        eval_set_metrics=[
            {"eval_set_index": 1, "hit_rate": 1.0},
        ],
    )
    requests_mock.get(
        url + f"/public/api/v2/search/{search_task_id}/metadata",
        json={
            "fileUploadId": "123",
            "fileMetadataId": "123",
            "name": "test",
            "description": "",
            "columns": [
                {
                    "index": 0,
                    "name": "score",
                    "originalName": "score",
                    "dataType": "INT",
                    "meaningType": "FEATURE",
                },
                {
                    "index": 1,
                    "name": "request_date",
                    "originalName": "request_date",
                    "dataType": "INT",
                    "meaningType": "DATE",
                },
                {"index": 2, "name": "target", "originalName": "target", "dataType": "INT", "meaningType": "DATE"},
                {
                    "index": 3,
                    "name": "system_record_id",
                    "originalName": "system_record_id",
                    "dataType": "INT",
                    "meaningType": "SYSTEM_RECORD_ID",
                },
            ],
            "searchKeys": [["rep_date"]],
            "hierarchicalGroupKeys": [],
            "hierarchicalSubgroupKeys": [],
            "rowsCount": 30505,
        },
    )
    mock_get_features_meta(
        requests_mock,
        url,
        ads_search_task_id,
        ads_features=[],
        etalon_features=[{"name": "score", "importance": 0.368092, "matchedInPercent": 100.0, "valueType": "NUMERIC"}],
    )
    mock_get_task_metadata_v2(
        requests_mock,
        url,
        ads_search_task_id,
        ProviderTaskMetadataV2(
            features=[
                FeaturesMetadataV2(
                    name="score",
                    type="numeric",
                    source="etalon",
                    hit_rate=100.0,
                    shap_value=0.368092,
                ),
            ],
            hit_rate_metrics=HitRateMetrics(
                etalon_row_count=10000, max_hit_count=10000, hit_rate=1.0, hit_rate_percent=100.0
            ),
            eval_set_metrics=[
                ModelEvalSet(
                    eval_set_index=1,
                    hit_rate=1.0,
                    hit_rate_metrics=HitRateMetrics(
                        etalon_row_count=1000, max_hit_count=1000, hit_rate=1.0, hit_rate_percent=100.0
                    ),
                ),
            ],
        ),
    )
    # path_to_mock_features = os.path.join(BASE_DIR, "features.parquet")
    # mock_raw_features(requests_mock, url, search_task_id, path_to_mock_features)

    train = pd.read_parquet(os.path.join(BASE_DIR, "real_train.parquet"))
    X = train[["request_date", "score"]]
    y = train["target1"]
    test = pd.read_parquet(os.path.join(BASE_DIR, "real_test.parquet"))
    eval_set = [(test[["request_date", "score"]], test["target1"])]

    enricher = FeaturesEnricher(
        search_keys={"request_date": SearchKey.DATE},
        endpoint=url,
        api_key="fake_api_key",
        date_format="%Y-%m-%d",
        country_code="RU",
        search_id=search_task_id,
        logs_enabled=False,
    )

    enriched_X = pd.read_parquet(os.path.join(BASE_DIR, "real_enriched_x.parquet"))
    enricher.enriched_X = enriched_X

    enriched_eval_x = pd.read_parquet(os.path.join(BASE_DIR, "real_enriched_eval_x.parquet"))
    enricher.enriched_eval_sets = {1: enriched_eval_x}

    metrics = enricher.calculate_metrics(X, y, eval_set)
    print(metrics)

    expected_metrics = (
        pd.DataFrame(
            {
                "segment": [train_segment, eval_1_segment],
                match_rate_header: [100.0, 100.0],
                baseline_rocauc: [0.743380, 0.721769],
            }
        )
        .set_index("segment")
        .rename_axis("")
    )

    assert_frame_equal(expected_metrics, metrics)


def test_default_metric_binary(requests_mock: Mocker):
    url = "http://fake_url2"
    mock_default_requests(requests_mock, url)
    search_task_id = mock_initial_search(requests_mock, url)
    ads_search_task_id = mock_initial_summary(
        requests_mock,
        url,
        search_task_id,
        hit_rate=99.0,
        eval_set_metrics=[
            {"eval_set_index": 1, "hit_rate": 1.0, "auc": 0.5},
            {"eval_set_index": 2, "hit_rate": 0.99, "auc": 0.77},
        ],
    )
    mock_get_metadata(requests_mock, url, search_task_id)
    mock_get_task_metadata_v2(
        requests_mock,
        url,
        ads_search_task_id,
        ProviderTaskMetadataV2(
            features=[
                FeaturesMetadataV2(
                    name="ads_feature1",
                    type="numerical",
                    source="etalon",
                    hit_rate=99.0,
                    shap_value=10.1,
                ),
                FeaturesMetadataV2(
                    name="feature1",
                    type="numerical",
                    source="etalon",
                    hit_rate=100.0,
                    shap_value=0.1,
                ),
                FeaturesMetadataV2(
                    name="feature_2_cat", type="categorical", source="etalon", hit_rate=100.0, shap_value=0.0
                ),
            ],
            hit_rate_metrics=HitRateMetrics(
                etalon_row_count=10000, max_hit_count=9900, hit_rate=0.99, hit_rate_percent=99.0
            ),
            eval_set_metrics=[
                ModelEvalSet(
                    eval_set_index=1,
                    hit_rate=1.0,
                    hit_rate_metrics=HitRateMetrics(
                        etalon_row_count=1000, max_hit_count=1000, hit_rate=1.0, hit_rate_percent=100.0
                    ),
                ),
                ModelEvalSet(
                    eval_set_index=2,
                    hit_rate=0.99,
                    hit_rate_metrics=HitRateMetrics(
                        etalon_row_count=1000, max_hit_count=990, hit_rate=0.99, hit_rate_percent=99.0
                    ),
                ),
            ],
        ),
    )
    path_to_mock_features = os.path.join(FIXTURE_DIR, "features.parquet")
    mock_raw_features(requests_mock, url, search_task_id, path_to_mock_features)

    validation_search_task_id = mock_validation_search(requests_mock, url, search_task_id)
    mock_validation_summary(
        requests_mock,
        url,
        search_task_id,
        ads_search_task_id,
        validation_search_task_id,
        hit_rate=99.0,
        auc=0.66,
        uplift=0.1,
        eval_set_metrics=[
            {"eval_set_index": 1, "hit_rate": 1.0, "auc": 0.5},
            {"eval_set_index": 2, "hit_rate": 0.99, "auc": 0.77},
        ],
    )
    path_to_mock_validation_features = os.path.join(FIXTURE_DIR, "validation_features.parquet")
    mock_validation_raw_features(requests_mock, url, validation_search_task_id, path_to_mock_validation_features)

    df = pd.read_csv(os.path.join(FIXTURE_DIR, "input.csv"))
    df["feature_2_cat"] = np.random.randint(0, 10, len(df))
    df["feature_2_cat"] = df["feature_2_cat"].astype("string").astype("category")
    df["date"] = pd.date_range(datetime.date(2020, 1, 1), periods=len(df))
    df_train = df[0:500]
    X = df_train[["phone", "date", "feature1"]]
    y = df_train["target"]
    eval_1 = df[500:750]
    eval_2 = df[750:1000]
    eval_X_1 = eval_1[["phone", "date", "feature1"]]
    eval_y_1 = eval_1["target"]
    eval_X_2 = eval_2[["phone", "date", "feature1"]]
    eval_y_2 = eval_2["target"]
    eval_set = [(eval_X_1, eval_y_1), (eval_X_2, eval_y_2)]
    enricher = FeaturesEnricher(
        search_keys={"phone": SearchKey.PHONE, "date": SearchKey.DATE},
        endpoint=url,
        api_key="fake_api_key",
        logs_enabled=False,
    )

    # with pytest.raises(Exception, match="Fit the enricher before calling calculate_metrics."):
    # enricher.calculate_metrics(X, y)

    enriched_X = enricher.fit_transform(X, y, eval_set)

    assert len(enriched_X) == len(X)

    assert len(enricher.enriched_eval_sets) == 2
    assert len(enricher.enriched_eval_sets[1]) == 250
    assert len(enricher.enriched_eval_sets[2]) == 250

    metrics_df = enricher.calculate_metrics(X, y, eval_set)
    assert metrics_df is not None
    print(metrics_df)
    assert metrics_df.loc[train_segment, match_rate_header] == 99.0

    assert metrics_df.loc[train_segment, baseline_rocauc] == approx(0.498439)  # approx(0.49976)
    assert metrics_df.loc[train_segment, enriched_rocauc] == approx(0.499160)  # approx(0.503121)
    assert metrics_df.loc[train_segment, uplift] == approx(0.000720)  # approx(0.003361)

    assert metrics_df.loc[eval_1_segment, match_rate_header] == 100.0
    assert metrics_df.loc[eval_1_segment, baseline_rocauc] == approx(0.472121)  # approx(0.485731)
    assert metrics_df.loc[eval_1_segment, enriched_rocauc] == approx(0.531045)  # approx(0.536471)
    assert metrics_df.loc[eval_1_segment, uplift] == approx(0.058924)  # approx(0.050740)

    assert metrics_df.loc[eval_2_segment, match_rate_header] == 99.0
    assert metrics_df.loc[eval_2_segment, baseline_rocauc] == approx(0.518515)  # approx(0.518168)
    assert metrics_df.loc[eval_2_segment, enriched_rocauc] == approx(0.510654)  # approx(0.506581)
    assert metrics_df.loc[eval_2_segment, uplift] == approx(-0.007862)  # approx(-0.011586)


def test_default_metric_binary_shuffled(requests_mock: Mocker):
    url = "http://fake_url2"
    mock_default_requests(requests_mock, url)
    search_task_id = mock_initial_search(requests_mock, url)
    ads_search_task_id = mock_initial_summary(
        requests_mock,
        url,
        search_task_id,
        hit_rate=99.0,
        eval_set_metrics=[
            {"eval_set_index": 1, "hit_rate": 1.0, "auc": 0.5},
            {"eval_set_index": 2, "hit_rate": 0.99, "auc": 0.77},
        ],
    )
    mock_get_metadata(requests_mock, url, search_task_id)
    mock_get_task_metadata_v2(
        requests_mock,
        url,
        ads_search_task_id,
        ProviderTaskMetadataV2(
            features=[
                FeaturesMetadataV2(
                    name="ads_feature1",
                    type="numerical",
                    source="etalon",
                    hit_rate=99.0,
                    shap_value=10.1,
                ),
                FeaturesMetadataV2(
                    name="feature1",
                    type="numerical",
                    source="etalon",
                    hit_rate=100.0,
                    shap_value=0.1,
                ),
                FeaturesMetadataV2(
                    name="feature_2_cat", type="categorical", source="etalon", hit_rate=100.0, shap_value=0.0
                ),
            ],
            hit_rate_metrics=HitRateMetrics(
                etalon_row_count=10000, max_hit_count=9900, hit_rate=0.99, hit_rate_percent=99.0
            ),
            eval_set_metrics=[
                ModelEvalSet(
                    eval_set_index=1,
                    hit_rate=1.0,
                    hit_rate_metrics=HitRateMetrics(
                        etalon_row_count=1000, max_hit_count=1000, hit_rate=1.0, hit_rate_percent=100.0
                    ),
                ),
                ModelEvalSet(
                    eval_set_index=2,
                    hit_rate=0.99,
                    hit_rate_metrics=HitRateMetrics(
                        etalon_row_count=1000, max_hit_count=990, hit_rate=0.99, hit_rate_percent=99.0
                    ),
                ),
            ],
        ),
    )
    path_to_mock_features = os.path.join(FIXTURE_DIR, "features.parquet")
    mock_raw_features(requests_mock, url, search_task_id, path_to_mock_features)

    validation_search_task_id = mock_validation_search(requests_mock, url, search_task_id)
    mock_validation_summary(
        requests_mock,
        url,
        search_task_id,
        ads_search_task_id,
        validation_search_task_id,
        hit_rate=99.0,
        auc=0.66,
        uplift=0.1,
        eval_set_metrics=[
            {"eval_set_index": 1, "hit_rate": 1.0, "auc": 0.5},
            {"eval_set_index": 2, "hit_rate": 0.99, "auc": 0.77},
        ],
    )
    path_to_mock_validation_features = os.path.join(FIXTURE_DIR, "validation_features.parquet")
    mock_validation_raw_features(requests_mock, url, validation_search_task_id, path_to_mock_validation_features)

    df = pd.read_csv(os.path.join(FIXTURE_DIR, "input.csv"))
    df["feature_2_cat"] = np.random.randint(0, 10, len(df))
    df["feature_2_cat"] = df["feature_2_cat"].astype("string").astype("category")
    df["date"] = pd.date_range(datetime.date(2020, 1, 1), periods=len(df))
    df_train = df[0:500]
    df_train = df_train.sample(frac=1)
    X = df_train[["phone", "date", "feature1"]]
    y = df_train["target"]
    eval_1 = df[500:750]
    eval_1 = eval_1.sample(frac=1)
    eval_2 = df[750:1000]
    eval_2 = eval_2.sample(frac=1)
    eval_X_1 = eval_1[["phone", "date", "feature1"]]
    eval_y_1 = eval_1["target"]
    eval_X_2 = eval_2[["phone", "date", "feature1"]]
    eval_y_2 = eval_2["target"]
    eval_set = [(eval_X_1, eval_y_1), (eval_X_2, eval_y_2)]
    enricher = FeaturesEnricher(
<<<<<<< HEAD
        search_keys={"phone": SearchKey.PHONE, "date": SearchKey.DATE},
        endpoint=url,
        api_key="fake_api_key",
        logs_enabled=False,
=======
        search_keys={"phone": SearchKey.PHONE}, endpoint=url, api_key="fake_api_key", logs_enabled=False
>>>>>>> 1ee4f885
    )

    # with pytest.raises(Exception, match="Fit the enricher before calling calculate_metrics."):
    # enricher.calculate_metrics(X, y)

    enriched_X = enricher.fit_transform(X, y, eval_set)

    assert len(enriched_X) == len(X)

    assert len(enricher.enriched_eval_sets) == 2
    assert len(enricher.enriched_eval_sets[1]) == 250
    assert len(enricher.enriched_eval_sets[2]) == 250

    metrics_df = enricher.calculate_metrics(X, y, eval_set)
    assert metrics_df is not None
    print(metrics_df)
<<<<<<< HEAD

    assert metrics_df.loc[train_segment, match_rate_header] == 99.0
    assert metrics_df.loc[train_segment, baseline_rocauc] == approx(0.498439)
    assert metrics_df.loc[train_segment, enriched_rocauc] == approx(0.499160)
    assert metrics_df.loc[train_segment, uplift] == approx(0.000720)

    assert metrics_df.loc[eval_1_segment, match_rate_header] == 100.0
    assert metrics_df.loc[eval_1_segment, baseline_rocauc] == approx(0.472121)
    assert metrics_df.loc[eval_1_segment, enriched_rocauc] == approx(0.531045)
    assert metrics_df.loc[eval_1_segment, uplift] == approx(0.058924)

    assert metrics_df.loc[eval_2_segment, match_rate_header] == 99.0
    assert metrics_df.loc[eval_2_segment, baseline_rocauc] == approx(0.518515)
    assert metrics_df.loc[eval_2_segment, enriched_rocauc] == approx(0.510654)
    assert metrics_df.loc[eval_2_segment, uplift] == approx(-0.007862)
=======
    assert metrics_df.loc[train_segment, match_rate_header] == 99.0

    assert metrics_df.loc[train_segment, baseline_rocauc] == approx(0.49976)
    assert metrics_df.loc[train_segment, enriched_rocauc] == approx(0.503121)
    assert metrics_df.loc[train_segment, uplift] == approx(0.003361)

    assert metrics_df.loc[eval_1_segment, match_rate_header] == 100.0
    assert metrics_df.loc[eval_1_segment, baseline_rocauc] == approx(0.485731)
    assert metrics_df.loc[eval_1_segment, enriched_rocauc] == approx(0.536471)
    assert metrics_df.loc[eval_1_segment, uplift] == approx(0.050740)

    assert metrics_df.loc[eval_2_segment, match_rate_header] == 99.0
    assert metrics_df.loc[eval_2_segment, baseline_rocauc] == approx(0.518168)
    assert metrics_df.loc[eval_2_segment, enriched_rocauc] == approx(0.506581)
    assert metrics_df.loc[eval_2_segment, uplift] == approx(-0.011586)
>>>>>>> 1ee4f885


def test_blocked_timeseries_rmsle(requests_mock: Mocker):
    url = "http://fake_url2"
    mock_default_requests(requests_mock, url)
    search_task_id = mock_initial_search(requests_mock, url)
    ads_search_task_id = mock_initial_summary(
        requests_mock,
        url,
        search_task_id,
        hit_rate=99.0,
        eval_set_metrics=[
            {"eval_set_index": 1, "hit_rate": 1.0, "auc": 0.5},
            {"eval_set_index": 2, "hit_rate": 0.99, "auc": 0.77},
        ],
    )
    mock_get_metadata(requests_mock, url, search_task_id)
    mock_get_features_meta(
        requests_mock,
        url,
        ads_search_task_id,
        ads_features=[{"name": "ads_feature1", "importance": 10.1, "matchedInPercent": 99.0, "valueType": "NUMERIC"}],
        etalon_features=[{"name": "feature1", "importance": 0.1, "matchedInPercent": 100.0, "valueType": "NUMERIC"}],
    )
    mock_get_task_metadata_v2(
        requests_mock,
        url,
        ads_search_task_id,
        ProviderTaskMetadataV2(
            features=[
                FeaturesMetadataV2(
                    name="ads_feature1",
                    type="NUMERIC",
                    source="etalon",
                    hit_rate=99.0,
                    shap_value=10.1,
                ),
                FeaturesMetadataV2(
                    name="feature1",
                    type="NUMERIC",
                    source="etalon",
                    hit_rate=100.0,
                    shap_value=0.1,
                ),
            ],
            hit_rate_metrics=HitRateMetrics(
                etalon_row_count=10000, max_hit_count=9900, hit_rate=0.99, hit_rate_percent=99.0
            ),
            eval_set_metrics=[
                ModelEvalSet(
                    eval_set_index=1,
                    hit_rate=1.0,
                    hit_rate_metrics=HitRateMetrics(
                        etalon_row_count=1000, max_hit_count=1000, hit_rate=1.0, hit_rate_percent=100.0
                    ),
                ),
                ModelEvalSet(
                    eval_set_index=2,
                    hit_rate=0.99,
                    hit_rate_metrics=HitRateMetrics(
                        etalon_row_count=1000, max_hit_count=990, hit_rate=0.99, hit_rate_percent=99.0
                    ),
                ),
            ],
        ),
    )
    path_to_mock_features = os.path.join(FIXTURE_DIR, "features.parquet")
    mock_raw_features(requests_mock, url, search_task_id, path_to_mock_features)

    validation_search_task_id = mock_validation_search(requests_mock, url, search_task_id)
    mock_validation_summary(
        requests_mock,
        url,
        search_task_id,
        ads_search_task_id,
        validation_search_task_id,
        hit_rate=99.0,
        auc=0.66,
        uplift=0.1,
        eval_set_metrics=[
            {"eval_set_index": 1, "hit_rate": 1.0, "auc": 0.5},
            {"eval_set_index": 2, "hit_rate": 0.99, "auc": 0.77},
        ],
    )
    path_to_mock_validation_features = os.path.join(FIXTURE_DIR, "validation_features.parquet")
    mock_validation_raw_features(requests_mock, url, validation_search_task_id, path_to_mock_validation_features)

    df = pd.read_csv(os.path.join(FIXTURE_DIR, "input.csv"))
    df_train = df[0:500]
    X = df_train[["phone", "feature1"]]
    y = df_train["target"]
    eval_1 = df[500:750]
    eval_2 = df[750:1000]
    eval_X_1 = eval_1[["phone", "feature1"]]
    eval_y_1 = eval_1["target"]
    eval_X_2 = eval_2[["phone", "feature1"]]
    eval_y_2 = eval_2["target"]
    eval_set = [(eval_X_1, eval_y_1), (eval_X_2, eval_y_2)]
    enricher = FeaturesEnricher(
        search_keys={"phone": SearchKey.PHONE},
        endpoint=url,
        api_key="fake_api_key",
        cv=CVType.blocked_time_series,
        logs_enabled=False,
    )

    enriched_X = enricher.fit_transform(X, y, eval_set)

    assert len(enriched_X) == len(X)

    assert len(enricher.enriched_eval_sets) == 2
    assert len(enricher.enriched_eval_sets[1]) == 250
    assert len(enricher.enriched_eval_sets[2]) == 250

    metrics_df = enricher.calculate_metrics(X, y, eval_set, scoring="RMSLE")
    assert metrics_df is not None
    print(metrics_df)
    assert metrics_df.loc[train_segment, match_rate_header] == 99.0
    assert metrics_df.loc[train_segment, baseline_RMSLE] == approx(0.487154)
    assert metrics_df.loc[train_segment, enriched_RMSLE] == approx(0.478443)
    assert metrics_df.loc[train_segment, uplift] == approx(0.008710)

    assert metrics_df.loc[eval_1_segment, match_rate_header] == 100.0
    assert metrics_df.loc[eval_1_segment, baseline_RMSLE] == approx(0.494446)
    assert metrics_df.loc[eval_1_segment, enriched_RMSLE] == approx(0.486125)
    assert metrics_df.loc[eval_1_segment, uplift] == approx(0.008321)

    assert metrics_df.loc[eval_2_segment, match_rate_header] == 99.0
    assert metrics_df.loc[eval_2_segment, baseline_RMSLE] == approx(0.494394)
    assert metrics_df.loc[eval_2_segment, enriched_RMSLE] == approx(0.492213)
    assert metrics_df.loc[eval_2_segment, uplift] == approx(0.002180)


def test_catboost_metric_binary(requests_mock: Mocker):
    url = "http://fake_url2"
    mock_default_requests(requests_mock, url)
    search_task_id = mock_initial_search(requests_mock, url)
    ads_search_task_id = mock_initial_summary(
        requests_mock,
        url,
        search_task_id,
        hit_rate=99.0,
        eval_set_metrics=[
            {"eval_set_index": 1, "hit_rate": 1.0, "auc": 0.5},
            {"eval_set_index": 2, "hit_rate": 0.99, "auc": 0.5},
        ],
    )
    mock_get_metadata(requests_mock, url, search_task_id)
    mock_get_features_meta(
        requests_mock,
        url,
        ads_search_task_id,
        ads_features=[{"name": "ads_feature1", "importance": 10.1, "matchedInPercent": 99.0, "valueType": "NUMERIC"}],
        etalon_features=[{"name": "feature1", "importance": 0.1, "matchedInPercent": 100.0, "valueType": "NUMERIC"}],
    )
    mock_get_task_metadata_v2(
        requests_mock,
        url,
        ads_search_task_id,
        ProviderTaskMetadataV2(
            features=[
                FeaturesMetadataV2(
                    name="ads_feature1",
                    type="NUMERIC",
                    source="etalon",
                    hit_rate=99.0,
                    shap_value=10.1,
                ),
                FeaturesMetadataV2(
                    name="feature1",
                    type="NUMERIC",
                    source="etalon",
                    hit_rate=100.0,
                    shap_value=0.1,
                ),
            ],
            hit_rate_metrics=HitRateMetrics(
                etalon_row_count=10000, max_hit_count=9900, hit_rate=0.99, hit_rate_percent=99.0
            ),
            eval_set_metrics=[
                ModelEvalSet(
                    eval_set_index=1,
                    hit_rate=1.0,
                    hit_rate_metrics=HitRateMetrics(
                        etalon_row_count=1000, max_hit_count=1000, hit_rate=1.0, hit_rate_percent=100.0
                    ),
                ),
                ModelEvalSet(
                    eval_set_index=2,
                    hit_rate=0.99,
                    hit_rate_metrics=HitRateMetrics(
                        etalon_row_count=1000, max_hit_count=990, hit_rate=0.99, hit_rate_percent=99.0
                    ),
                ),
            ],
        ),
    )
    path_to_mock_features = os.path.join(FIXTURE_DIR, "features.parquet")
    mock_raw_features(requests_mock, url, search_task_id, path_to_mock_features)

    validation_search_task_id = mock_validation_search(requests_mock, url, search_task_id)
    mock_validation_summary(
        requests_mock,
        url,
        search_task_id,
        ads_search_task_id,
        validation_search_task_id,
        hit_rate=99.0,
        auc=0.66,
        uplift=0.1,
        eval_set_metrics=[
            {"eval_set_index": 1, "hit_rate": 1.0, "auc": 0.5},
            {"eval_set_index": 2, "hit_rate": 0.99, "auc": 0.77},
        ],
    )
    path_to_mock_validation_features = os.path.join(FIXTURE_DIR, "validation_features.parquet")
    mock_validation_raw_features(requests_mock, url, validation_search_task_id, path_to_mock_validation_features)

    df = pd.read_csv(os.path.join(FIXTURE_DIR, "input.csv"))
    df_train = df[0:500]
    X = df_train[["phone", "feature1"]]
    y = df_train["target"]
    eval_1 = df[500:750]
    eval_2 = df[750:1000]
    eval_X_1 = eval_1[["phone", "feature1"]]
    eval_y_1 = eval_1["target"]
    eval_X_2 = eval_2[["phone", "feature1"]]
    eval_y_2 = eval_2["target"]
    eval_set = [(eval_X_1, eval_y_1), (eval_X_2, eval_y_2)]
    enricher = FeaturesEnricher(
        search_keys={"phone": SearchKey.PHONE}, endpoint=url, api_key="fake_api_key", logs_enabled=False
    )

    with pytest.raises(Exception, match="Fit the enricher before calling calculate_metrics."):
        enricher.calculate_metrics(X, y)

    enriched_X = enricher.fit_transform(X, y, eval_set)

    assert len(enriched_X) == len(X)

    assert len(enricher.enriched_eval_sets) == 2
    assert len(enricher.enriched_eval_sets[1]) == 250
    assert len(enricher.enriched_eval_sets[2]) == 250

    estimator = CatBoostClassifier(random_seed=42, verbose=False)
    metrics_df = enricher.calculate_metrics(X, y, eval_set, estimator=estimator, scoring="roc_auc")
    assert metrics_df is not None
    print(metrics_df)

    assert metrics_df.loc[train_segment, match_rate_header] == 99.0
    assert metrics_df.loc[train_segment, baseline_rocauc] == approx(0.497839)
    assert metrics_df.loc[train_segment, enriched_rocauc] == approx(0.490196)
    assert metrics_df.loc[train_segment, uplift] == approx(-0.007643)

    assert metrics_df.loc[eval_1_segment, match_rate_header] == 100.0
    assert metrics_df.loc[eval_1_segment, baseline_rocauc] == approx(0.481991)
    assert metrics_df.loc[eval_1_segment, enriched_rocauc] == approx(0.542614)
    assert metrics_df.loc[eval_1_segment, uplift] == approx(0.060623)

    assert metrics_df.loc[eval_2_segment, match_rate_header] == 99.0
    assert metrics_df.loc[eval_2_segment, baseline_rocauc] == approx(0.496449)
    assert metrics_df.loc[eval_2_segment, enriched_rocauc] == approx(0.490556)
    assert metrics_df.loc[eval_2_segment, uplift] == approx(-0.005893)


@pytest.mark.skip()
def test_lightgbm_metric_binary(requests_mock: Mocker):
    url = "http://fake_url2"
    mock_default_requests(requests_mock, url)
    search_task_id = mock_initial_search(requests_mock, url)
    ads_search_task_id = mock_initial_summary(
        requests_mock,
        url,
        search_task_id,
        hit_rate=99.0,
        eval_set_metrics=[
            {"eval_set_index": 1, "hit_rate": 1.0, "auc": 0.5},
            {"eval_set_index": 2, "hit_rate": 0.99, "auc": 0.77},
        ],
    )
    mock_get_metadata(requests_mock, url, search_task_id)
    mock_get_features_meta(
        requests_mock,
        url,
        ads_search_task_id,
        ads_features=[{"name": "ads_feature1", "importance": 10.1, "matchedInPercent": 99.0, "valueType": "NUMERIC"}],
        etalon_features=[{"name": "feature1", "importance": 0.1, "matchedInPercent": 100.0, "valueType": "NUMERIC"}],
    )
    mock_get_task_metadata_v2(
        requests_mock,
        url,
        ads_search_task_id,
        ProviderTaskMetadataV2(
            features=[
                FeaturesMetadataV2(
                    name="ads_feature1",
                    type="NUMERIC",
                    source="etalon",
                    hit_rate=99.0,
                    shap_value=10.1,
                ),
                FeaturesMetadataV2(
                    name="feature1",
                    type="NUMERIC",
                    source="etalon",
                    hit_rate=100.0,
                    shap_value=0.1,
                ),
            ],
            hit_rate_metrics=HitRateMetrics(
                etalon_row_count=10000, max_hit_count=9900, hit_rate=0.99, hit_rate_percent=99.0
            ),
            eval_set_metrics=[
                ModelEvalSet(
                    eval_set_index=1,
                    hit_rate=1.0,
                    hit_rate_metrics=HitRateMetrics(
                        etalon_row_count=1000, max_hit_count=1000, hit_rate=1.0, hit_rate_percent=100.0
                    ),
                ),
                ModelEvalSet(
                    eval_set_index=2,
                    hit_rate=0.99,
                    hit_rate_metrics=HitRateMetrics(
                        etalon_row_count=1000, max_hit_count=990, hit_rate=0.99, hit_rate_percent=99.0
                    ),
                ),
            ],
        ),
    )
    path_to_mock_features = os.path.join(FIXTURE_DIR, "features.parquet")
    mock_raw_features(requests_mock, url, search_task_id, path_to_mock_features)

    validation_search_task_id = mock_validation_search(requests_mock, url, search_task_id)
    mock_validation_summary(
        requests_mock,
        url,
        search_task_id,
        ads_search_task_id,
        validation_search_task_id,
        hit_rate=99.0,
        auc=0.66,
        uplift=0.1,
        eval_set_metrics=[
            {"eval_set_index": 1, "hit_rate": 1.0, "auc": 0.5},
            {"eval_set_index": 2, "hit_rate": 0.99, "auc": 0.77},
        ],
    )
    mock_validation_raw_features(requests_mock, url, validation_search_task_id, path_to_mock_features)

    df = pd.read_csv(os.path.join(FIXTURE_DIR, "input.csv"))
    df_train = df[0:500]
    X = df_train[["phone", "feature1"]]
    y = df_train["target"]
    eval_1 = df[500:750]
    eval_2 = df[750:1000]
    eval_X_1 = eval_1[["phone", "feature1"]]
    eval_y_1 = eval_1["target"]
    eval_X_2 = eval_2[["phone", "feature1"]]
    eval_y_2 = eval_2["target"]
    eval_set = [(eval_X_1, eval_y_1), (eval_X_2, eval_y_2)]
    enricher = FeaturesEnricher(
        search_keys={"phone": SearchKey.PHONE},
        endpoint=url,
        api_key="fake_api_key",
        logs_enabled=False,
    )

    with pytest.raises(Exception, match="Fit wasn't completed successfully"):
        enricher.calculate_metrics(X, y)

    enriched_X = enricher.fit_transform(X, y, eval_set)

    assert len(enriched_X) == len(X)

    assert len(enricher.enriched_eval_sets) == 2
    assert len(enricher.enriched_eval_sets[1]) == 250
    assert len(enricher.enriched_eval_sets[2]) == 250

    from lightgbm import LGBMClassifier  # type: ignore

    estimator = LGBMClassifier(random_seed=42)
    metrics_df = enricher.calculate_metrics(X, y, eval_set, estimator=estimator, scoring="mean_absolute_error")
    assert metrics_df is not None
    print(metrics_df)
    assert metrics_df.loc[train_segment, match_rate_header] == 99.0
    assert metrics_df.loc[train_segment, baseline_rocauc] == approx(0.476230)  # Investigate same values
    assert metrics_df.loc[train_segment, enriched_rocauc] == approx(0.476230)
    assert metrics_df.loc[train_segment, uplift] == approx(0.0)

    assert metrics_df.loc[eval_1_segment, match_rate_header] == 100.0
    assert metrics_df.loc[eval_1_segment, baseline_rocauc] == approx(0.500872)
    assert metrics_df.loc[eval_1_segment, enriched_rocauc] == approx(0.500872)
    assert metrics_df.loc[eval_1_segment, uplift] == approx(0.0)

    assert metrics_df.loc[eval_2_segment, match_rate_header] == 99.0
    assert metrics_df.loc[eval_2_segment, baseline_rocauc] == approx(0.521455)
    assert metrics_df.loc[eval_2_segment, enriched_rocauc] == approx(0.521455)
    assert metrics_df.loc[eval_2_segment, uplift] == approx(0.0)


def test_rf_metric_rmse(requests_mock: Mocker):
    url = "http://fake_url2"
    mock_default_requests(requests_mock, url)
    search_task_id = mock_initial_search(requests_mock, url)
    ads_search_task_id = mock_initial_summary(
        requests_mock,
        url,
        search_task_id,
        hit_rate=99.0,
        eval_set_metrics=[
            {"eval_set_index": 1, "hit_rate": 1.0, "auc": 0.5},
            {"eval_set_index": 2, "hit_rate": 0.99, "auc": 0.77},
        ],
    )
    mock_get_metadata(requests_mock, url, search_task_id)
    mock_get_features_meta(
        requests_mock,
        url,
        ads_search_task_id,
        ads_features=[{"name": "ads_feature1", "importance": 10.1, "matchedInPercent": 99.0, "valueType": "NUMERIC"}],
        etalon_features=[{"name": "feature1", "importance": 0.1, "matchedInPercent": 100.0, "valueType": "NUMERIC"}],
    )
    mock_get_task_metadata_v2(
        requests_mock,
        url,
        ads_search_task_id,
        ProviderTaskMetadataV2(
            features=[
                FeaturesMetadataV2(
                    name="ads_feature1",
                    type="NUMERIC",
                    source="etalon",
                    hit_rate=99.0,
                    shap_value=10.1,
                ),
                FeaturesMetadataV2(
                    name="feature1",
                    type="NUMERIC",
                    source="etalon",
                    hit_rate=100.0,
                    shap_value=0.1,
                ),
            ],
            hit_rate_metrics=HitRateMetrics(
                etalon_row_count=10000, max_hit_count=9900, hit_rate=0.99, hit_rate_percent=99.0
            ),
            eval_set_metrics=[
                ModelEvalSet(
                    eval_set_index=1,
                    hit_rate=1.0,
                    hit_rate_metrics=HitRateMetrics(
                        etalon_row_count=1000, max_hit_count=1000, hit_rate=1.0, hit_rate_percent=100.0
                    ),
                ),
                ModelEvalSet(
                    eval_set_index=2,
                    hit_rate=0.99,
                    hit_rate_metrics=HitRateMetrics(
                        etalon_row_count=1000, max_hit_count=990, hit_rate=0.99, hit_rate_percent=99.0
                    ),
                ),
            ],
        ),
    )
    path_to_mock_features = os.path.join(FIXTURE_DIR, "features.parquet")
    mock_raw_features(requests_mock, url, search_task_id, path_to_mock_features)

    validation_search_task_id = mock_validation_search(requests_mock, url, search_task_id)
    mock_validation_summary(
        requests_mock,
        url,
        search_task_id,
        ads_search_task_id,
        validation_search_task_id,
        hit_rate=99.0,
        auc=0.66,
        uplift=0.1,
        eval_set_metrics=[
            {"eval_set_index": 1, "hit_rate": 1.0, "auc": 0.5},
            {"eval_set_index": 2, "hit_rate": 0.99, "auc": 0.77},
        ],
    )
    path_to_mock_validation_features = os.path.join(FIXTURE_DIR, "validation_features.parquet")
    mock_validation_raw_features(requests_mock, url, validation_search_task_id, path_to_mock_validation_features)

    df = pd.read_csv(os.path.join(FIXTURE_DIR, "input.csv"))
    df_train = df[0:500]
    X = df_train[["phone", "feature1"]]
    y = df_train["target"]
    eval_1 = df[500:750]
    eval_2 = df[750:1000]
    eval_X_1 = eval_1[["phone", "feature1"]]
    eval_y_1 = eval_1["target"]
    eval_X_2 = eval_2[["phone", "feature1"]]
    eval_y_2 = eval_2["target"]
    eval_set = [(eval_X_1, eval_y_1), (eval_X_2, eval_y_2)]
    enricher = FeaturesEnricher(
        search_keys={"phone": SearchKey.PHONE}, endpoint=url, api_key="fake_api_key", logs_enabled=False
    )

    with pytest.raises(Exception, match="Fit the enricher before calling calculate_metrics."):
        enricher.calculate_metrics(X, y)

    enriched_X = enricher.fit_transform(X, y, eval_set)

    assert len(enriched_X) == len(X)

    assert len(enricher.enriched_eval_sets) == 2
    assert len(enricher.enriched_eval_sets[1]) == 250
    assert len(enricher.enriched_eval_sets[2]) == 250

    estimator = RandomForestClassifier(random_state=42)
    metrics_df = enricher.calculate_metrics(X, y, eval_set, estimator=estimator, scoring="rmse")
    assert metrics_df is not None
    print(metrics_df)
    assert metrics_df.loc[train_segment, match_rate_header] == 99.0
    assert metrics_df.loc[train_segment, baseline_rmse] == approx(0.706528)
    assert metrics_df.loc[train_segment, enriched_rmse] == approx(0.702535)
    assert metrics_df.loc[train_segment, uplift] == approx(0.003993)

    assert metrics_df.loc[eval_1_segment, match_rate_header] == 100.0
    assert metrics_df.loc[eval_1_segment, baseline_rmse] == approx(0.716474)
    assert metrics_df.loc[eval_1_segment, enriched_rmse] == approx(0.698250)
    assert metrics_df.loc[eval_1_segment, uplift] == approx(0.018224)

    assert metrics_df.loc[eval_2_segment, match_rate_header] == 99.0
    assert metrics_df.loc[eval_2_segment, baseline_rmse] == approx(0.683411)
    assert metrics_df.loc[eval_2_segment, enriched_rmse] == approx(0.688650)
    assert metrics_df.loc[eval_2_segment, uplift] == approx(-0.005239)


def test_default_metric_binary_with_string_feature(requests_mock: Mocker):
    url = "http://fake_url2"
    mock_default_requests(requests_mock, url)
    search_task_id = mock_initial_search(requests_mock, url)
    ads_search_task_id = mock_initial_summary(
        requests_mock,
        url,
        search_task_id,
        hit_rate=99.0,
        eval_set_metrics=[
            {"eval_set_index": 1, "hit_rate": 1.0, "auc": 0.5},
            {"eval_set_index": 2, "hit_rate": 0.99, "auc": 0.77},
        ],
    )
    mock_get_metadata(requests_mock, url, search_task_id)
    mock_get_features_meta(
        requests_mock,
        url,
        ads_search_task_id,
        ads_features=[{"name": "ads_feature1", "importance": 10.1, "matchedInPercent": 99.0, "valueType": "NUMERIC"}],
        etalon_features=[{"name": "feature1", "importance": 0.1, "matchedInPercent": 100.0, "valueType": "NUMERIC"}],
    )
    mock_get_task_metadata_v2(
        requests_mock,
        url,
        ads_search_task_id,
        ProviderTaskMetadataV2(
            features=[
                FeaturesMetadataV2(
                    name="ads_feature1",
                    type="numerical",
                    source="etalon",
                    hit_rate=99.0,
                    shap_value=10.1,
                ),
                FeaturesMetadataV2(
                    name="feature1",
                    type="numerical",
                    source="etalon",
                    hit_rate=100.0,
                    shap_value=0.1,
                ),
                FeaturesMetadataV2(
                    name="feature_2_cat", type="categorical", source="etalon", hit_rate=100.0, shap_value=0.01
                ),
            ],
            hit_rate_metrics=HitRateMetrics(
                etalon_row_count=10000, max_hit_count=9900, hit_rate=0.99, hit_rate_percent=99.0
            ),
            eval_set_metrics=[
                ModelEvalSet(
                    eval_set_index=1,
                    hit_rate=1.0,
                    hit_rate_metrics=HitRateMetrics(
                        etalon_row_count=1000, max_hit_count=1000, hit_rate=1.0, hit_rate_percent=100.0
                    ),
                ),
                ModelEvalSet(
                    eval_set_index=2,
                    hit_rate=0.99,
                    hit_rate_metrics=HitRateMetrics(
                        etalon_row_count=1000, max_hit_count=990, hit_rate=0.99, hit_rate_percent=99.0
                    ),
                ),
            ],
        ),
    )
    path_to_mock_features = os.path.join(FIXTURE_DIR, "features.parquet")
    mock_raw_features(requests_mock, url, search_task_id, path_to_mock_features)

    validation_search_task_id = mock_validation_search(requests_mock, url, search_task_id)
    mock_validation_summary(
        requests_mock,
        url,
        search_task_id,
        ads_search_task_id,
        validation_search_task_id,
        hit_rate=99.0,
        auc=0.66,
        uplift=0.1,
        eval_set_metrics=[
            {"eval_set_index": 1, "hit_rate": 1.0, "auc": 0.5},
            {"eval_set_index": 2, "hit_rate": 0.99, "auc": 0.77},
        ],
    )
    path_to_mock_validation_features = os.path.join(FIXTURE_DIR, "validation_features.parquet")
    mock_validation_raw_features(requests_mock, url, validation_search_task_id, path_to_mock_validation_features)

    df = pd.read_parquet(os.path.join(FIXTURE_DIR, "input_with_string_feature.parquet"))
    df_train = df[0:500]
    X = df_train[["phone", "feature1", "feature_2_cat"]]
    y = df_train["target"]
    eval_1 = df[500:750]
    eval_2 = df[750:1000]
    eval_X_1 = eval_1[["phone", "feature1", "feature_2_cat"]]
    eval_y_1 = eval_1["target"]
    eval_X_2 = eval_2[["phone", "feature1", "feature_2_cat"]]
    eval_y_2 = eval_2["target"]
    eval_set = [(eval_X_1, eval_y_1), (eval_X_2, eval_y_2)]
    enricher = FeaturesEnricher(
        search_keys={"phone": SearchKey.PHONE}, endpoint=url, api_key="fake_api_key", logs_enabled=False
    )

    # with pytest.raises(Exception, match="Fit the enricher before calling calculate_metrics."):
    # enricher.calculate_metrics(X, y)

    enriched_X = enricher.fit_transform(X, y, eval_set)

    assert len(enriched_X) == len(X)

    assert len(enricher.enriched_eval_sets) == 2
    assert len(enricher.enriched_eval_sets[1]) == 250
    assert len(enricher.enriched_eval_sets[2]) == 250

    metrics_df = enricher.calculate_metrics(X, y, eval_set)
    assert metrics_df is not None
    print(metrics_df)
    assert metrics_df.loc[train_segment, match_rate_header] == 99.0

    assert metrics_df.loc[train_segment, baseline_rocauc] == approx(0.476150)
    assert metrics_df.loc[train_segment, enriched_rocauc] == approx(0.513125)
    assert metrics_df.loc[train_segment, uplift] == approx(0.036975)

    assert metrics_df.loc[eval_1_segment, match_rate_header] == 100.0
    assert metrics_df.loc[eval_1_segment, baseline_rocauc] == approx(0.474478)
    assert metrics_df.loc[eval_1_segment, enriched_rocauc] == approx(0.555526)
    assert metrics_df.loc[eval_1_segment, uplift] == approx(0.081048)

    assert metrics_df.loc[eval_2_segment, match_rate_header] == 99.0
    assert metrics_df.loc[eval_2_segment, baseline_rocauc] == approx(0.485075)
    assert metrics_df.loc[eval_2_segment, enriched_rocauc] == approx(0.506723)
    assert metrics_df.loc[eval_2_segment, uplift] == approx(0.021648)


def approx(value: float):
    return pytest.approx(value, abs=0.000001)<|MERGE_RESOLUTION|>--- conflicted
+++ resolved
@@ -301,19 +301,19 @@
     print(metrics_df)
     assert metrics_df.loc[train_segment, match_rate_header] == 99.0
 
-    assert metrics_df.loc[train_segment, baseline_rocauc] == approx(0.498439)  # approx(0.49976)
-    assert metrics_df.loc[train_segment, enriched_rocauc] == approx(0.499160)  # approx(0.503121)
-    assert metrics_df.loc[train_segment, uplift] == approx(0.000720)  # approx(0.003361)
+    assert metrics_df.loc[train_segment, baseline_rocauc] == approx(0.498439)
+    assert metrics_df.loc[train_segment, enriched_rocauc] == approx(0.499160)
+    assert metrics_df.loc[train_segment, uplift] == approx(0.000720)
 
     assert metrics_df.loc[eval_1_segment, match_rate_header] == 100.0
-    assert metrics_df.loc[eval_1_segment, baseline_rocauc] == approx(0.472121)  # approx(0.485731)
-    assert metrics_df.loc[eval_1_segment, enriched_rocauc] == approx(0.531045)  # approx(0.536471)
-    assert metrics_df.loc[eval_1_segment, uplift] == approx(0.058924)  # approx(0.050740)
+    assert metrics_df.loc[eval_1_segment, baseline_rocauc] == approx(0.472121)
+    assert metrics_df.loc[eval_1_segment, enriched_rocauc] == approx(0.531045)
+    assert metrics_df.loc[eval_1_segment, uplift] == approx(0.058924)
 
     assert metrics_df.loc[eval_2_segment, match_rate_header] == 99.0
-    assert metrics_df.loc[eval_2_segment, baseline_rocauc] == approx(0.518515)  # approx(0.518168)
-    assert metrics_df.loc[eval_2_segment, enriched_rocauc] == approx(0.510654)  # approx(0.506581)
-    assert metrics_df.loc[eval_2_segment, uplift] == approx(-0.007862)  # approx(-0.011586)
+    assert metrics_df.loc[eval_2_segment, baseline_rocauc] == approx(0.518515)
+    assert metrics_df.loc[eval_2_segment, enriched_rocauc] == approx(0.510654)
+    assert metrics_df.loc[eval_2_segment, uplift] == approx(-0.007862)
 
 
 def test_default_metric_binary_shuffled(requests_mock: Mocker):
@@ -415,14 +415,10 @@
     eval_y_2 = eval_2["target"]
     eval_set = [(eval_X_1, eval_y_1), (eval_X_2, eval_y_2)]
     enricher = FeaturesEnricher(
-<<<<<<< HEAD
         search_keys={"phone": SearchKey.PHONE, "date": SearchKey.DATE},
         endpoint=url,
         api_key="fake_api_key",
         logs_enabled=False,
-=======
-        search_keys={"phone": SearchKey.PHONE}, endpoint=url, api_key="fake_api_key", logs_enabled=False
->>>>>>> 1ee4f885
     )
 
     # with pytest.raises(Exception, match="Fit the enricher before calling calculate_metrics."):
@@ -439,7 +435,6 @@
     metrics_df = enricher.calculate_metrics(X, y, eval_set)
     assert metrics_df is not None
     print(metrics_df)
-<<<<<<< HEAD
 
     assert metrics_df.loc[train_segment, match_rate_header] == 99.0
     assert metrics_df.loc[train_segment, baseline_rocauc] == approx(0.498439)
@@ -455,23 +450,6 @@
     assert metrics_df.loc[eval_2_segment, baseline_rocauc] == approx(0.518515)
     assert metrics_df.loc[eval_2_segment, enriched_rocauc] == approx(0.510654)
     assert metrics_df.loc[eval_2_segment, uplift] == approx(-0.007862)
-=======
-    assert metrics_df.loc[train_segment, match_rate_header] == 99.0
-
-    assert metrics_df.loc[train_segment, baseline_rocauc] == approx(0.49976)
-    assert metrics_df.loc[train_segment, enriched_rocauc] == approx(0.503121)
-    assert metrics_df.loc[train_segment, uplift] == approx(0.003361)
-
-    assert metrics_df.loc[eval_1_segment, match_rate_header] == 100.0
-    assert metrics_df.loc[eval_1_segment, baseline_rocauc] == approx(0.485731)
-    assert metrics_df.loc[eval_1_segment, enriched_rocauc] == approx(0.536471)
-    assert metrics_df.loc[eval_1_segment, uplift] == approx(0.050740)
-
-    assert metrics_df.loc[eval_2_segment, match_rate_header] == 99.0
-    assert metrics_df.loc[eval_2_segment, baseline_rocauc] == approx(0.518168)
-    assert metrics_df.loc[eval_2_segment, enriched_rocauc] == approx(0.506581)
-    assert metrics_df.loc[eval_2_segment, uplift] == approx(-0.011586)
->>>>>>> 1ee4f885
 
 
 def test_blocked_timeseries_rmsle(requests_mock: Mocker):
