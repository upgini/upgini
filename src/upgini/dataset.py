--- conflicted
+++ resolved
@@ -20,11 +20,7 @@
 from pandas.core.dtypes.common import is_period_dtype
 
 from upgini.errors import ValidationError
-<<<<<<< HEAD
-from upgini.http import get_rest_client
-=======
 from upgini.http import ProgressStage, SearchProgress, get_rest_client, resolve_api_token
->>>>>>> 305558a3
 from upgini.metadata import (
     EVAL_SET_INDEX,
     SYSTEM_COLUMNS,
