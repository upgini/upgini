--- conflicted
+++ resolved
@@ -532,13 +532,9 @@
 
     rest_client = get_rest_client(backend_url, api_token)
     datadogHandler = BackendLogHandler(rest_client)
-<<<<<<< HEAD
-    jsonFormatter = jsonlogger.JsonFormatter("%(asctime)s %(threadName)s %(name)s %(levelname)s %(message)s ")
-=======
     jsonFormatter = jsonlogger.JsonFormatter(
         "%(asctime)s %(threadName)s %(name)s %(levelname)s %(message)s",
         timestamp=True,
     )
->>>>>>> f08d4e57
     datadogHandler.setFormatter(jsonFormatter)
     root.addHandler(datadogHandler)