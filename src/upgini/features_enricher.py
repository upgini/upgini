--- conflicted
+++ resolved
@@ -1946,7 +1946,6 @@
                 self.logger.info("Input dataset hasn't date column")
                 if self.add_date_if_missing:
                     df = self._add_current_date_as_key(df, search_keys, self.logger, self.bundle)
-<<<<<<< HEAD
 
             # Don't pass all features in backend on transform
             original_features_for_transform = []
@@ -1972,8 +1971,6 @@
             # Explode multiple search keys
             df, unnest_search_keys = self._explode_multiple_search_keys(df, search_keys)
 
-=======
->>>>>>> 0f811d3e
             email_column = self._get_email_column(search_keys)
             hem_column = self._get_hem_column(search_keys)
             email_converted_to_hem = False
@@ -2350,17 +2347,7 @@
             self.logger.info("Input dataset hasn't date column")
             if self.add_date_if_missing:
                 df = self._add_current_date_as_key(df, self.fit_search_keys, self.logger, self.bundle)
-<<<<<<< HEAD
-=======
-        email_column = self._get_email_column(self.fit_search_keys)
-        hem_column = self._get_hem_column(self.fit_search_keys)
-        email_converted_to_hem = False
-        if email_column:
-            converter = EmailSearchKeyConverter(email_column, hem_column, self.fit_search_keys, self.logger)
-            df = converter.convert(df)
-            self.fit_generated_features.extend(converter.generated_features)
-            email_converted_to_hem = converter.email_converted_to_hem
->>>>>>> 0f811d3e
+
         if (
             self.detect_missing_search_keys
             and list(self.fit_search_keys.values()) == [SearchKey.DATE]
