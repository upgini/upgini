import logging
from typing import Optional, Union

import numpy as np
import pandas as pd
from pandas.api.types import is_numeric_dtype

from upgini.errors import ValidationError
from upgini.metadata import ModelTaskType
from upgini.resource_bundle import bundle


def correct_string_target(y: Union[pd.Series, np.ndarray]) -> Union[pd.Series, np.ndarray]:
    if isinstance(y, pd.Series):
        return y.astype(str).astype("category").cat.codes
    elif isinstance(y, np.ndarray):
        return pd.Series(y).astype(str).astype("category").cat.codes.values


def define_task(
    y: pd.Series, has_date: bool = False, logger: Optional[logging.Logger] = None, silent: bool = False
) -> ModelTaskType:
    if logger is None:
        logger = logging.getLogger()
    target = y.dropna()
    if is_numeric_dtype(target):
        target = target.loc[np.isfinite(target)]
    else:
        target = target.loc[target != ""]
    if len(target) == 0:
        raise ValidationError(bundle.get("empty_target"))
    target_items = target.nunique()
    if target_items == 1:
        raise ValidationError(bundle.get("dataset_constant_target"))
<<<<<<< HEAD
    if target_items == 2:
        task = ModelTaskType.BINARY
    else:
        try:
            target = pd.to_numeric(target)
            is_numeric = True
        except Exception:
            is_numeric = False

        # If any value is non numeric - multiclass
        if not is_numeric:
            task = ModelTaskType.MULTICLASS
        else:
            if target.nunique() <= 50 and is_int_encoding(target.unique()):
                task = ModelTaskType.MULTICLASS
            elif has_date:
                task = ModelTaskType.REGRESSION
            else:
                non_zero_target = target[target != 0]
                target_items = non_zero_target.nunique()
                target_ratio = target_items / len(non_zero_target)
                if (
                    (target.dtype.kind == "f" and np.any(target != target.astype(int)))  # any non integer
                    or target_items > 50
                    or target_ratio > 0.2
                ):
                    task = ModelTaskType.REGRESSION
                else:
                    task = ModelTaskType.MULTICLASS
=======

    if target_items == 2:
        task = ModelTaskType.BINARY
    else:
        non_zero_target = target[target != 0]
        target_ratio = target_items / len(non_zero_target)
        if (target.dtype.kind == "f" and np.any(target != target.astype(int))) or (
            is_numeric_dtype(target) and (target_items > 50 or target_ratio > 0.2)
        ):
            task = ModelTaskType.REGRESSION
        else:
            task = ModelTaskType.MULTICLASS
>>>>>>> c4df22ba
    logger.info(f"Detected task type: {task}")
    if not silent:
        print(bundle.get("target_type_detected").format(task))
    return task


def is_int_encoding(unique_values):
    return set(unique_values) == set(range(len(unique_values))) or set(unique_values) == set(
        range(1, len(unique_values) + 1)
    )<|MERGE_RESOLUTION|>--- conflicted
+++ resolved
@@ -32,7 +32,6 @@
     target_items = target.nunique()
     if target_items == 1:
         raise ValidationError(bundle.get("dataset_constant_target"))
-<<<<<<< HEAD
     if target_items == 2:
         task = ModelTaskType.BINARY
     else:
@@ -62,20 +61,7 @@
                     task = ModelTaskType.REGRESSION
                 else:
                     task = ModelTaskType.MULTICLASS
-=======
 
-    if target_items == 2:
-        task = ModelTaskType.BINARY
-    else:
-        non_zero_target = target[target != 0]
-        target_ratio = target_items / len(non_zero_target)
-        if (target.dtype.kind == "f" and np.any(target != target.astype(int))) or (
-            is_numeric_dtype(target) and (target_items > 50 or target_ratio > 0.2)
-        ):
-            task = ModelTaskType.REGRESSION
-        else:
-            task = ModelTaskType.MULTICLASS
->>>>>>> c4df22ba
     logger.info(f"Detected task type: {task}")
     if not silent:
         print(bundle.get("target_type_detected").format(task))
