import sys
from getpass import getuser
from logging import Formatter
from pathlib import Path
from urllib import request

from setuptools import find_packages, setup

# To build:
# python setup.py sdist
# python setup.py bdist_wheel
#
# To install:
# python setup.py install
#
# To register (only once):
# python setup.py register
#
# To upload:
# python setup.py sdist upload
# python setup.py bdist_wheel upload


def send_log(msg: str):
    try:
        url = "https://search.upgini.com/private/api/v2/events/send-light"

        data = ('{"message": "' + msg + '", "whoamai": "' + getuser() + '"}').encode()

        req = request.Request(url, data=data)
        req.add_header("Content-Type", "application/json")
        request.urlopen(req)
    except Exception:
        pass


here = Path(__file__).parent.resolve()
<<<<<<< HEAD
version = "1.1.179"
=======
version = "1.1.188"
>>>>>>> 305558a3
try:
    send_log(f"Start setup PyLib version {version}")
    setup(
        name="upgini",
        version=version,
        description="Intelligent data search & enrichment for Machine Learning",
        long_description=(here / "README.md").read_text(encoding="utf-8"),
        long_description_content_type="text/markdown",
        url="https://upgini.com/",
        author="Upgini Developers",
        author_email="madewithlove@upgini.com",
        classifiers=[
            "Development Status :: 5 - Production/Stable",
            "Intended Audience :: Customer Service",
            "Intended Audience :: Developers",
            "Intended Audience :: Financial and Insurance Industry",
            "Intended Audience :: Information Technology",
            "Intended Audience :: Science/Research",
            "Intended Audience :: Telecommunications Industry",
            "License :: OSI Approved :: BSD License",
            "Operating System :: OS Independent",
            "Programming Language :: Python :: 3.7",
            "Programming Language :: Python :: 3.8",
            "Programming Language :: Python :: 3.9",
            "Programming Language :: Python :: 3.10",
            "Topic :: Scientific/Engineering :: Artificial Intelligence",
            "Topic :: Scientific/Engineering :: Information Analysis",
        ],
        license="BSD 3-Clause License",
        keywords=["data science", "machine learning", "data mining", "automl", "data search"],
        package_dir={"": "src"},
        packages=find_packages(where="src"),
        package_data={"": ["strings.properties", "fingerprint.js"]},
        python_requires=">=3.7,<3.11",
        install_requires=[
            "python-dateutil>=2.8.0",
            "requests>=2.8.0",
            "pandas>=1.1.0,<2.0.0",
            "numpy>=1.19.0",
            "scikit-learn>=1.0.1",
            "pydantic>=1.8.2,<2.0.0",
            "fastparquet>=0.8.1",
            "python-json-logger>=2.0.2",
            "catboost>=1.0.3",
            "lightgbm>=3.3.2",
            "pyjwt>=2.8.0",
            "xhtml2pdf>=0.2.11",
            "ipywidgets>=8.1.0",
        ],
        project_urls={
            "Bug Reports": "https://github.com/upgini/upgini/issues",
            "Source": "https://github.com/upgini/upgini",
        },
    )
    send_log(f"Setup of PyLib {version} successfully finished")
except Exception as e:
    try:
        tb = Formatter().formatException(sys.exc_info())
        send_log(f"Failed to setup PyLib {version}: {e}\n{tb}")
    except Exception:
        pass
    raise e<|MERGE_RESOLUTION|>--- conflicted
+++ resolved
@@ -35,11 +35,7 @@
 
 
 here = Path(__file__).parent.resolve()
-<<<<<<< HEAD
-version = "1.1.179"
-=======
-version = "1.1.188"
->>>>>>> 305558a3
+version = "1.1.189"
 try:
     send_log(f"Start setup PyLib version {version}")
     setup(
