from typing import Dict

<<<<<<< HEAD
from upgini.autofe.binary import (
    Add,
    Combine,
    CombineThenFreq,
    Distance,
    Divide,
    JaroWinklerSim1,
    JaroWinklerSim2,
    LevenshteinSim,
    Max,
    Min,
    Multiply,
    Sim,
    Subtract,
)
from upgini.autofe.date import DateDiff, DateDiffType2, DateListDiff, DateListDiffBounded, DatePercentile
from upgini.autofe.groupby import GroupByThenAgg, GroupByThenFreq, GroupByThenNUnique, GroupByThenRank
=======
from upgini.autofe.binary import Add, Divide, Max, Min, Multiply, Sim, Subtract
from upgini.autofe.date import (
    DateDiff,
    DateDiffType2,
    DateListDiff,
    DateListDiffBounded,
    DatePercentile,
    DatePercentileMethod2,
)
from upgini.autofe.groupby import GroupByThenAgg, GroupByThenRank
>>>>>>> ea6ffce9
from upgini.autofe.operand import Operand
from upgini.autofe.unary import Abs, Embeddings, Floor, Freq, Log, Residual, Norm, Sigmoid, Sqrt, Square
from upgini.autofe.vector import Mean, Sum

ALL_OPERANDS: Dict[str, Operand] = {
    op.name: op
    for op in [
        Freq(),
        Mean(),
        Sum(),
        Abs(),
        Log(),
        Sqrt(),
        Square(),
        Sigmoid(),
        Floor(),
        Residual(),
        Min(),
        Max(),
        Add(),
        Subtract(),
        Multiply(),
        Divide(),
        GroupByThenAgg(name="GroupByThenMin", agg="min"),
        GroupByThenAgg(name="GroupByThenMax", agg="max"),
        GroupByThenAgg(name="GroupByThenMean", agg="mean"),
        GroupByThenAgg(name="GroupByThenMedian", agg="median"),
        GroupByThenAgg(name="GroupByThenStd", output_type="float", agg="std"),
        GroupByThenRank(),
        Combine(),
        CombineThenFreq(),
        GroupByThenNUnique(),
        GroupByThenFreq(),
        Sim(),
        DateDiff(),
        DateDiffType2(),
        DateListDiff(aggregation="min"),
        DateListDiff(aggregation="max"),
        DateListDiff(aggregation="mean"),
        DateListDiff(aggregation="nunique"),
        DateListDiffBounded(diff_unit="Y", aggregation="count", lower_bound=0, upper_bound=18),
        DateListDiffBounded(diff_unit="Y", aggregation="count", lower_bound=18, upper_bound=23),
        DateListDiffBounded(diff_unit="Y", aggregation="count", lower_bound=23, upper_bound=30),
        DateListDiffBounded(diff_unit="Y", aggregation="count", lower_bound=30, upper_bound=45),
        DateListDiffBounded(diff_unit="Y", aggregation="count", lower_bound=45, upper_bound=60),
        DateListDiffBounded(diff_unit="Y", aggregation="count", lower_bound=60),
        DatePercentile(),
        DatePercentileMethod2(),
        Norm(),
        JaroWinklerSim1(),
        JaroWinklerSim2(),
        LevenshteinSim(),
        Distance(),
        Embeddings(),
    ]
}


def find_op(name):
    return ALL_OPERANDS.get(name)<|MERGE_RESOLUTION|>--- conflicted
+++ resolved
@@ -1,6 +1,5 @@
 from typing import Dict
 
-<<<<<<< HEAD
 from upgini.autofe.binary import (
     Add,
     Combine,
@@ -16,10 +15,6 @@
     Sim,
     Subtract,
 )
-from upgini.autofe.date import DateDiff, DateDiffType2, DateListDiff, DateListDiffBounded, DatePercentile
-from upgini.autofe.groupby import GroupByThenAgg, GroupByThenFreq, GroupByThenNUnique, GroupByThenRank
-=======
-from upgini.autofe.binary import Add, Divide, Max, Min, Multiply, Sim, Subtract
 from upgini.autofe.date import (
     DateDiff,
     DateDiffType2,
@@ -28,8 +23,7 @@
     DatePercentile,
     DatePercentileMethod2,
 )
-from upgini.autofe.groupby import GroupByThenAgg, GroupByThenRank
->>>>>>> ea6ffce9
+from upgini.autofe.groupby import GroupByThenAgg, GroupByThenFreq, GroupByThenNUnique, GroupByThenRank
 from upgini.autofe.operand import Operand
 from upgini.autofe.unary import Abs, Embeddings, Floor, Freq, Log, Residual, Norm, Sigmoid, Sqrt, Square
 from upgini.autofe.vector import Mean, Sum
