--- conflicted
+++ resolved
@@ -14,13 +14,9 @@
         os.path.dirname(os.path.realpath(__file__)), "test_data/binary/mock_features.csv.gz"
     )
 
-<<<<<<< HEAD
-    requests_mock.get("https://api.ipify.org", content="1.1.1.1".encode())
-=======
     requests_mock.get("https://ident.me", content="1.1.1.1".encode())
     requests_mock.get("https://api.ipify.org", content="1.1.1.1".encode())
     requests_mock.post(url + "/private/api/v2/events/send", content="Success".encode())
->>>>>>> 10a77df3
 
     requests_mock.post(url + "/private/api/v2/security/refresh_access_token", json={"access_token": "123"})
     requests_mock.post(
