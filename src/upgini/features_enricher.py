import hashlib
import itertools
import logging
import os
import sys
import uuid
from copy import deepcopy
from typing import Any, Callable, Dict, List, Optional, Tuple, Union

import numpy as np
import pandas as pd
from mdc import MDC
from pandas.api.types import is_string_dtype
from sklearn.base import TransformerMixin
from sklearn.exceptions import NotFittedError
from sklearn.model_selection import BaseCrossValidator

from upgini.dataset import Dataset
from upgini.spinner import Spinner
from upgini.http import UPGINI_API_KEY, init_logging
from upgini.metadata import (
    COUNTRY,
    EVAL_SET_INDEX,
    SYSTEM_RECORD_ID,
    CVType,
    FileColumnMeaningType,
    ModelTaskType,
    RuntimeParameters,
    SearchKey,
)
from upgini.metrics import EstimatorWrapper
from upgini.search_task import SearchTask
from upgini.utils.format import Format
from upgini.utils.target_utils import define_task


class FeaturesEnricher(TransformerMixin):
    """Retrieve external features via Upgini that are most relevant to predict your target.

    Parameters
    ----------
    search_keys: dict of str->SearchKey or int->SearchKey
        Dictionary with column names or indices mapping to key types.
        Each of this columns will be used as a search key to find features.

    country_code: str, optional (default=None)
        ISO-3166 COUNTRY code of country for all rows in dataset.

    model_task_type: ModelTaskType, optional (default=None)
        If defined, used as type of training model, else autdefined type will be used

    api_key: str, optional (default=None)
        Token to authorize search requests. You can get it on https://profile.upgini.com/.
        If not specified then read the value from the environment variable UPGINI_API_KEY.

    endpoint: str, optional (default=None)
        URL of Upgini API where search requests are submitted.
        If not specified then used the default value.
        Please don't overwrite it if you are unsure.

    search_id: str, optional (default=None)
        Identifier of fitted enricher.
        If not specified transform could be called only after fit or fit_transform call

    runtime_parameters: dict of str->str, optional (default None).
        Not for public use. Ignore it. It's a way to argument requests with extra parameters.
        Used to trigger experimental features at backend. Used by backend team.

    date_format: str, optional (default=None)
        Format for date column with string type. For example: %Y-%m-%d

    cv: CVType, optional (default=None)
        Type of cross validation: CVType.k_fold, CVType.time_series, CVType.blocked_time_series
        Default cross validation is K-Fold for regressions and Stratified-K-Fold for classifications
    """

    TARGET_NAME = "target"
    RANDOM_STATE = 42

    def __init__(
        self,
        search_keys: Dict[str, SearchKey],
        country_code: Optional[str] = None,
        model_task_type: Optional[ModelTaskType] = None,
        api_key: Optional[str] = None,
        endpoint: Optional[str] = None,
        search_id: Optional[str] = None,
        runtime_parameters: Optional[RuntimeParameters] = None,
        date_format: Optional[str] = None,
        random_state: int = 42,
        cv: Optional[CVType] = None,
    ):
        init_logging(endpoint, api_key)
        self.__validate_search_keys(search_keys, api_key, search_id)
        self.search_keys = search_keys
        self.country_code = country_code
        self.model_task_type = model_task_type
        self.endpoint = endpoint
        self.api_key = api_key
        self._search_task: Optional[SearchTask] = None
        if search_id:
            search_task = SearchTask(
                search_id,
                endpoint=self.endpoint,
                api_key=self.api_key,
            )
            print("Checking existing search")
<<<<<<< HEAD
            trace_id = str(uuid.uuid4())
            with MDC(trace_id=trace_id):
                try:
                    self._search_task = search_task.poll_result(trace_id, quiet=True)
                    file_metadata = self._search_task.get_file_metadata(trace_id)
                    x_columns = [c.originalName or c.name for c in file_metadata.columns]
                    self.__prepare_feature_importances(trace_id, x_columns)
                    # TODO validate search_keys with search_keys from file_metadata
                    print("Search found. Now you can use transform")
                except Exception as e:
                    logging.exception("Failed to check existing search")
                    raise e
=======
            try:
                self._search_task = search_task.poll_result(quiet=True)
                file_metadata = self._search_task.get_file_metadata()
                x_columns = [c.originalName or c.name for c in file_metadata.columns]
                self.__prepare_feature_importances(x_columns)
                # TODO validate search_keys with search_keys from file_metadata
                print("Search found. Now you can use transform")
                logging.info(f"FeaturesEnricher successfully initialized with searchTaskId: {search_id}")
            except Exception as e:
                logging.exception("Failed to check existing search")
                raise e
>>>>>>> f08d4e57
        self.runtime_parameters = runtime_parameters
        self.date_format = date_format
        self.random_state = random_state
        self.cv = cv
        if cv is not None:
            if self.runtime_parameters is None:
                self.runtime_parameters = RuntimeParameters()
            if self.runtime_parameters.properties is None:
                self.runtime_parameters.properties = {}
            self.runtime_parameters.properties["cv_type"] = cv.name

        self.passed_features: List[str] = []
        self.features_info: pd.DataFrame = pd.DataFrame(columns=["feature_name", "shap_value", "match_percent"])
        self.enriched_X: Optional[pd.DataFrame] = None
        self.enriched_eval_set: Optional[pd.DataFrame] = None

    def fit(
        self,
        X: pd.DataFrame,
        y: Union[pd.Series, np.ndarray, List],
        eval_set: Optional[List[tuple]] = None,
        *,
        calculate_metrics: bool = False,
        estimator: Optional[Any] = None,
        scoring: Union[Callable, str, None] = None,
        importance_threshold: Optional[float] = None,
        max_features: Optional[int] = None,
    ):
        """Fit to data.

        Fits transformer to `X` and `y` with optional parameters `fit_params`.

        Parameters
        ----------
        X : pandas dataframe of shape (n_samples, n_features)
            Input samples.

        y :  array-like of shape (n_samples,) default=None
            Target values.

        eval_set : List[tuple], optional (default=None)
            List of pairs like (X, y) for validation

        keep_input: bool, optional (default=False)
            If True, copy original input columns to the output dataframe.

        importance_threshold: float, optional (default=None)
            Minimum importance shap value for selected features. By default minimum importance is 0.0

        max_features: int, optional (default=None)
            Maximum count of selected most important features. By default it is unlimited

        calculate_metrics : bool (default=False)
            Calculate and show metrics

        estimator : optional (default=None)
            Custom estimator for metrics calculation. It should be sklearn-compatible

        scoring: string, callable or None, optional, default: None
            A string or a scorer callable object / function with signature scorer(estimator, X, y).
            If None, the estimator's score method is used.


        """
<<<<<<< HEAD

        trace_id = str(uuid.uuid4())
        with MDC(trace_id=trace_id):
            logging.info(f"Start fit. X shape: {X.shape}. y shape: {len(y)}")
            try:
                self.__inner_fit(trace_id, X, y, eval_set, calculate_metrics=calculate_metrics, **fit_params)
            except Exception as e:
                logging.exception("Failed inner fit")
                raise e
=======
        logging.info(f"Start fit. X shape: {X.shape}. y shape: {len(y)}")
        try:
            self.__inner_fit(
                X,
                y,
                eval_set,
                calculate_metrics=calculate_metrics,
                estimator=estimator,
                scoring=scoring,
                importance_threshold=importance_threshold,
                max_features=max_features,
            )
        except Exception as e:
            logging.exception("Failed inner fit")
            raise e
>>>>>>> f08d4e57

    def fit_transform(
        self,
        X: pd.DataFrame,
        y: Union[pd.Series, np.ndarray, List],
        eval_set: Optional[List[tuple]] = None,
        *,
        keep_input: bool = False,
        importance_threshold: Optional[float] = None,
        max_features: Optional[int] = None,
        calculate_metrics: bool = False,
        scoring: Union[Callable, str, None] = None,
        estimator: Optional[Any] = None,
    ) -> pd.DataFrame:
        """Fit to data, then transform it.

        Fits transformer to `X` and `y` with optional parameters `fit_params`
        and returns a transformed version of `X`.
        If keep_input is True, then all input columns are present in output dataframe.

        Parameters
        ----------
        X : pandas dataframe of shape (n_samples, n_features)
            Input samples.

        y :  array-like of shape (n_samples,) default=None
            Target values.

        eval_set : List[tuple], optional (default=None)
            List of pairs like (X, y) for validation

        keep_input: bool, optional (default=False)
            If True, copy original input columns to the output dataframe.

        importance_threshold: float, optional (default=None)
            Minimum importance shap value for selected features. By default minimum importance is 0.0

        max_features: int, optional (default=None)
            Maximum count of selected most important features. By default it is unlimited

        calculate_metrics : bool (default=False)
            Calculate and show metrics

        scoring: string, callable or None, optional, default: None
            A string or a scorer callable object / function with signature scorer(estimator, X, y).
            If None, the estimator's score method is used.

        estimator : optional (default=None)
            Custom estimator for metrics calculation. It should be sklearn-compatible

        Returns
        -------
        X_new : pandas dataframe of shape (n_samples, n_features_new)
            Transformed dataframe, enriched with important features.
        """

<<<<<<< HEAD
        trace_id = str(uuid.uuid4())
        with MDC(trace_id=trace_id):
            logging.info(f"Start fit_transform. X shape: {X.shape}. y shape: {len(y)}")
            try:
                result = self.__inner_fit(trace_id, X, y, eval_set, calculate_metrics=calculate_metrics, **fit_params)
            except Exception as e:
                logging.exception("Failed in inner_fit")
                raise e

            if self.keep_input:
                return result
            else:
                return result.drop(columns=[c for c in X.columns if c in result.columns])
=======
        logging.info(f"Start fit_transform. X shape: {X.shape}. y shape: {len(y)}")

        importance_threshold = self.__validate_importance_threshold(importance_threshold)
        max_features = self.__validate_max_features(max_features)

        try:
            result = self.__inner_fit(
                X,
                y,
                eval_set,
                calculate_metrics=calculate_metrics,
                scoring=scoring,
                estimator=estimator,
                importance_threshold=importance_threshold,
                max_features=max_features,
            )
        except Exception as e:
            logging.exception("Failed in inner_fit")
            raise e

        if keep_input:
            return result
        else:
            return result.drop(columns=[c for c in X.columns if c in result.columns])
>>>>>>> f08d4e57

    def transform(
        self,
        X: pd.DataFrame,
        *,
        keep_input: bool = False,
        importance_threshold: Optional[float] = None,
        max_features: Optional[int] = None,
    ) -> pd.DataFrame:
        """Transform `X`.

        Returns a transformed version of `X`.
        If keep_input is True, then all input columns are present in output dataframe.

        Parameters
        ----------
        X : pandas dataframe of shape (n_samples, n_features)
            Input samples.

        keep_input: bool, optional (default=False)
            If True, copy original input columns to the output dataframe.

        importance_threshold: float, optional (default=None)
            Minimum importance shap value for selected features. By default minimum importance is 0.0

        max_features: int, optional (default=None)
            Maximum count of selected most important features. By default it is unlimited

        Returns
        -------
        X_new : pandas dataframe of shape (n_samples, n_features_new)
            Transformed dataframe, enriched with important features.
        """
<<<<<<< HEAD

        trace_id = str(uuid.uuid4())
        with MDC(trace_id=trace_id):
            logging.info(f"Start transform. X shape: {X.shape}")
            try:
                result, _ = self.__inner_transform(trace_id, X)
            except Exception as e:
                logging.exception("Failed to inner transform")
                raise e

            if self.keep_input:
                return result
            else:
                return result.drop(columns=[c for c in X.columns if c in result.columns])
=======
        logging.info(f"Start transform. X shape: {X.shape}")

        importance_threshold = self.__validate_importance_threshold(importance_threshold)
        max_features = self.__validate_max_features(max_features)

        try:
            result = self.__inner_transform(X, importance_threshold=importance_threshold, max_features=max_features)
        except Exception as e:
            logging.exception("Failed to inner transform")
            raise e

        if keep_input:
            return result
        else:
            return result.drop(columns=[c for c in X.columns if c in result.columns])
>>>>>>> f08d4e57

    def calculate_metrics(
        self,
        X: pd.DataFrame,
        y: Union[pd.Series, np.ndarray, list],
        eval_set: Optional[List[Tuple[pd.DataFrame, Any]]] = None,
        scoring: Union[Callable, str, None] = None,
        cv: Optional[BaseCrossValidator] = None,
        estimator=None,
        importance_threshold: Optional[float] = None,
        max_features: Optional[int] = None,
    ) -> pd.DataFrame:
        """Calculate metrics

        X : pandas dataframe of shape (n_samples, n_features)
            Input samples.

        y :  array-like of shape (n_samples,) default=None
            Target values.

        eval_set : List[tuple], optional (default=None)
            List of pairs like (X, y) for validation

        scoring: string, callable or None, optional, default: None
            A string or a scorer callable object / function with signature scorer(estimator, X, y).
            If None, the estimator's score method is used.

        cv : BaseCrossValidator, optional (default=None)
            Custom cross validator for metric calculation on train segment

        estimator : sklearn-compatible estimator, optional (default=None)
            Custom estimator for metrics calculation. If not passed then CatBoost will be used

        importance_threshold: float, optional (default=None)
            Minimum importance shap value for selected features. By default minimum importance is 0.0

        max_features: int, optional (default=None)
            Maximum count of selected most important features. By default it is unlimited
        """
        if (
            (self.enriched_X is None)
            or (self._search_task is None)
            or (self._search_task.initial_max_hit_rate() is None)
        ):
            raise Exception("Fit wasn't completed successfully")

        with Spinner():
            filtered_columns = self.__filtered_columns(
                X.columns.to_list(), importance_threshold, max_features, only_features=True
            )

            fitting_X = X.drop(columns=[col for col in self.search_keys.keys() if col in X.columns])
            fitting_enriched_X = self.enriched_X[filtered_columns]

            model_task_type = self.model_task_type or define_task(pd.Series(y), silent=True)
            _cv = cv or self.cv

            # 1 If client features are presented - fit and predict with KFold CatBoost model on etalon features
            # and calculate baseline metric
            etalon_metric = None
            if fitting_X.shape[1] > 0:
                etalon_metric = EstimatorWrapper.create(estimator, model_task_type, _cv, scoring).cross_val_predict(
                    fitting_X, y
                )

            # 2 Fit and predict with KFold Catboost model on enriched tds and calculate final metric (and uplift)
            wrapper = EstimatorWrapper.create(estimator, model_task_type, _cv, scoring)
            enriched_metric = wrapper.cross_val_predict(fitting_enriched_X, y)
            metric = wrapper.metric_name

            uplift = None
            if etalon_metric is not None:
                uplift = (enriched_metric - etalon_metric) * wrapper.multiplier

            metrics = [
                {
                    "segment": "train",
                    "match_rate": self._search_task.initial_max_hit_rate()["value"],  # type: ignore
                    f"baseline {metric}": etalon_metric,
                    f"enriched {metric}": enriched_metric,
                    "uplift": uplift,
                }
            ]

            # 3 If eval_set is presented - fit final model on train enriched data and score each validation dataset
            # and calculate final metric (and uplift)
            max_initial_eval_set_metrics = self._search_task.get_max_initial_eval_set_metrics()
            if eval_set is not None and self.enriched_eval_set is not None:
                # Fit models
                etalon_model = None
                if fitting_X.shape[1] > 0:
                    etalon_model = EstimatorWrapper.create(deepcopy(estimator), model_task_type, _cv, scoring)
                    etalon_model.fit(fitting_X, y)
                enriched_model = EstimatorWrapper.create(deepcopy(estimator), model_task_type, _cv, scoring)
                enriched_model.fit(fitting_enriched_X, y)

                for idx, eval_pair in enumerate(eval_set):
                    eval_hit_rate = (
                        max_initial_eval_set_metrics[idx]["hit_rate"] * 100.0 if max_initial_eval_set_metrics else None
                    )
                    eval_X = eval_pair[0]
                    eval_X = eval_X.drop(columns=[col for col in self.search_keys.keys() if col in eval_X.columns])
                    enriched_eval_X = self.enriched_eval_set[self.enriched_eval_set[EVAL_SET_INDEX] == idx + 1]
                    enriched_eval_X = enriched_eval_X[filtered_columns]
                    eval_y = eval_pair[1]

                    etalon_eval_metric = None
                    if etalon_model is not None:
                        etalon_eval_metric = etalon_model.calculate_metric(eval_X, eval_y)

                    enriched_eval_metric = enriched_model.calculate_metric(enriched_eval_X, eval_y)

                    eval_uplift = None
                    if etalon_eval_metric is not None:
                        eval_uplift = (enriched_eval_metric - etalon_eval_metric) * enriched_model.multiplier

                    metrics.append(
                        {
                            "segment": f"eval {idx + 1}",
                            "match_rate": eval_hit_rate,
                            f"baseline {metric}": etalon_eval_metric,
                            f"enriched {metric}": enriched_eval_metric,
                            "uplift": eval_uplift,
                        }
                    )

            return pd.DataFrame(metrics).set_index("segment").rename_axis("")

    def get_search_id(self) -> Optional[str]:
        """Returns search_id of fitted enricher. It's present only after fit completed"""
        return self._search_task.search_task_id if self._search_task else None

    def get_features_info(self) -> pd.DataFrame:
        """Returns pandas dataframe with importances for each feature"""
        if self._search_task is None or self._search_task.summary is None:
            msg = "Run fit or pass search_id before get features info."
            logging.warning(msg)
            raise NotFittedError(msg)

        return self.features_info

    def __inner_transform(
<<<<<<< HEAD
        self, trace_id: str, X: pd.DataFrame, silent_mode: bool = False
    ) -> Tuple[pd.DataFrame, Optional[pd.DataFrame]]:
        with MDC(trace_id=trace_id):
            if self._search_task is None:
                msg = "`fit` or `fit_transform` should be called before `transform`."
                logging.error(msg)
                raise NotFittedError(msg)
            if not isinstance(X, pd.DataFrame):
                msg = f"Only pandas.DataFrame supported for X, but {type(X)} was passed."
                logging.error(msg)
                raise TypeError(msg)
=======
        self,
        X: pd.DataFrame,
        *,
        importance_threshold: Optional[float],
        max_features: Optional[int],
        silent_mode: bool = False,
    ) -> pd.DataFrame:
        if self._search_task is None:
            msg = "`fit` or `fit_transform` should be called before `transform`."
            logging.error(msg)
            raise NotFittedError(msg)
        if not isinstance(X, pd.DataFrame):
            msg = f"Only pandas.DataFrame supported for X, but {type(X)} was passed."
            logging.error(msg)
            raise TypeError(msg)
>>>>>>> f08d4e57

            self.__prepare_search_keys(X)
            self.__check_string_dates(X)

<<<<<<< HEAD
            df = X.copy()
            df = df.reset_index(drop=True)
            df = self.__add_country_code(df)
=======
        df = X.copy()
        df = df.reset_index(drop=True)
        df, is_country_added = self.__add_country_code(df)
>>>>>>> f08d4e57

            meaning_types = {col: key.value for col, key in self.search_keys.items()}
            search_keys = self.__using_search_keys()
            feature_columns = [column for column in X.columns if column not in self.search_keys.keys()]

            df[SYSTEM_RECORD_ID] = df.apply(lambda row: self._hash_row(row[search_keys.keys()]), axis=1)
            meaning_types[SYSTEM_RECORD_ID] = FileColumnMeaningType.SYSTEM_RECORD_ID

            combined_search_keys = []
            for L in range(1, len(search_keys.keys()) + 1):
                for subset in itertools.combinations(search_keys.keys(), L):
                    combined_search_keys.append(subset)

            # Don't pass features in backend on transform
            if len(feature_columns) > 0:
                df_without_features = df.drop(columns=feature_columns)
            else:
                df_without_features = df

            dataset = Dataset(
                "sample_" + str(uuid.uuid4()),
                df=df_without_features,  # type: ignore
                endpoint=self.endpoint,  # type: ignore
                api_key=self.api_key,  # type: ignore
                date_format=self.date_format,  # type: ignore
            )
            dataset.meaning_types = meaning_types
            dataset.search_keys = combined_search_keys
            validation_task = self._search_task.validation(
                trace_id,
                dataset,
                extract_features=True,
                runtime_parameters=self.runtime_parameters,
                silent_mode=silent_mode,
            )

<<<<<<< HEAD
            if not silent_mode:
                print("Executing transform step")
                with yaspin(Spinners.material) as sp:
                    result = self.__enrich(df, validation_task.get_all_validation_raw_features(trace_id), X.index)
                    sp.ok("Done                         ")
            else:
                result = self.__enrich(df, validation_task.get_all_validation_raw_features(trace_id), X.index)

            return result
=======
        if not silent_mode:
            print("Executing transform step")
            with Spinner():
                result, _ = self.__enrich(df, validation_task.get_all_validation_raw_features(), X.index)
        else:
            result, _ = self.__enrich(df, validation_task.get_all_validation_raw_features(), X.index)

        filtered_columns = self.__filtered_columns(X.columns.to_list(), importance_threshold, max_features)
>>>>>>> f08d4e57

        if is_country_added:
            del self.search_keys[COUNTRY]

        return result[filtered_columns]

    @staticmethod
    def __validate_search_keys(search_keys: Dict[str, SearchKey], api_key: Optional[str], search_id: Optional[str]):
        if len(search_keys) == 0:
            if search_id:
                logging.error(f"search_id {search_id} provided without search_keys")
                raise ValueError("To transform with search_id please set search_keys to the value used for fitting.")
            else:
                logging.error("search_keys not provided")
                raise ValueError("Key columns should be marked up by search_keys.")

        key_types = search_keys.values()

        if SearchKey.DATE in key_types and SearchKey.DATETIME in key_types:
            msg = "Date and datetime search keys are presented simultaniously. Select only one of them"
            logging.error(msg)
            raise Exception(msg)

        if SearchKey.EMAIL in key_types and SearchKey.HEM in key_types:
            msg = "Email and HEM search keys are presented simultaniously. Select only one of them"
            logging.error(msg)
            raise Exception(msg)

        if SearchKey.POSTAL_CODE in key_types and SearchKey.COUNTRY not in key_types:
            msg = "COUNTRY search key should be provided if POSTAL_CODE is presented"
            logging.error(msg)
            raise Exception(msg)

        for key_type in SearchKey.__members__.values():
            if key_type != SearchKey.CUSTOM_KEY and len(list(filter(lambda x: x == key_type, key_types))) > 1:
                msg = f"Search key {key_type} presented multiple times"
                logging.error(msg)
                raise Exception(msg)

        api_key = api_key or os.environ.get(UPGINI_API_KEY)
        is_registered = api_key is not None and api_key != ""
        non_personal_keys = set(SearchKey.__members__.values()) - set(SearchKey.personal_keys())
        if not is_registered and len(set(key_types).intersection(non_personal_keys)) == 0:
            msg = (
                "Only person-level search keys provided."
                "To run without registration use DATE, COUNTRY and POSTAL_CODE keys"
            )
            logging.error(msg + f" Provided search keys: {key_types}")
            raise Exception(msg)

    def __inner_fit(
        self,
        trace_id: str,
        X: pd.DataFrame,
        y: Union[pd.Series, np.ndarray, list, None],
        eval_set: Optional[List[tuple]],
        *,
        calculate_metrics: bool,
        scoring: Union[Callable, str, None],
        estimator: Optional[Any],
        importance_threshold: Optional[float],
        max_features: Optional[int],
    ) -> pd.DataFrame:
        self.enriched_X = None
        if not isinstance(X, pd.DataFrame):
            raise TypeError(f"Only pandas.DataFrame supported for X, but {type(X)} was passed.")
        if not isinstance(y, pd.Series) and not isinstance(y, np.ndarray) and not isinstance(y, list):
            raise TypeError(f"Only pandas.Series or numpy.ndarray or list supported for y, but {type(y)} was passed.")

        if isinstance(y, pd.Series):
            y_array = y.values
        else:
            y_array = y

        if X.shape[0] != len(y_array):
            raise ValueError("X and y should be the same size")

        self.__prepare_search_keys(X)

        self.__check_string_dates(X)

        df: pd.DataFrame = X.copy()  # type: ignore
        df[self.TARGET_NAME] = y_array

        df = df.reset_index(drop=True)

        model_task_type = self.model_task_type or define_task(df[self.TARGET_NAME])

        if eval_set is not None and len(eval_set) > 0:
            df[EVAL_SET_INDEX] = 0
            for idx, eval_pair in enumerate(eval_set):
                if len(eval_pair) != 2:
                    raise TypeError(
                        f"Invalid size of eval_set pair: {len(eval_pair)}. "
                        "It should contain tuples of 2 elements: X and y."
                    )
                eval_X = eval_pair[0]
                eval_y = eval_pair[1]
                if not isinstance(eval_X, pd.DataFrame):
                    raise TypeError(
                        f"Only pandas.DataFrame supported for X in eval_set, but {type(eval_X)} was passed."
                    )
                if eval_X.columns.to_list() != X.columns.to_list():
                    raise Exception("Eval set columns differ to X columns")
                if (
                    not isinstance(eval_y, pd.Series)
                    and not isinstance(eval_y, np.ndarray)
                    and not isinstance(eval_y, list)
                ):
                    raise TypeError(
                        "pandas.Series or numpy.ndarray or list supported for y in eval_set, "
                        f"but {type(eval_y)} was passed."
                    )
                eval_df: pd.DataFrame = eval_X.copy()  # type: ignore
                eval_df[self.TARGET_NAME] = pd.Series(eval_y)
                eval_df[EVAL_SET_INDEX] = idx + 1
                df = pd.concat([df, eval_df], ignore_index=True)

        df, is_country_added = self.__add_country_code(df)

        non_feature_columns = [self.TARGET_NAME, EVAL_SET_INDEX] + list(self.search_keys.keys())
        meaning_types = {
            **{col: key.value for col, key in self.search_keys.items()},
            **{str(c): FileColumnMeaningType.FEATURE for c in X.columns if c not in non_feature_columns},
        }
        meaning_types[self.TARGET_NAME] = FileColumnMeaningType.TARGET
        if eval_set is not None and len(eval_set) > 0:
            meaning_types[EVAL_SET_INDEX] = FileColumnMeaningType.EVAL_SET_INDEX

        search_keys = self.__using_search_keys()

        df = self.__add_fit_system_record_id(df, meaning_types)

        combined_search_keys = []
        for L in range(1, len(search_keys.keys()) + 1):
            for subset in itertools.combinations(search_keys.keys(), L):
                combined_search_keys.append(subset)

        dataset = Dataset(
            "tds_" + str(uuid.uuid4()),
            df=df,  # type: ignore
            model_task_type=model_task_type,  # type: ignore
            endpoint=self.endpoint,  # type: ignore
            api_key=self.api_key,  # type: ignore
            date_format=self.date_format,  # type: ignore
            random_state=self.random_state,  # type: ignore
        )
        dataset.meaning_types = meaning_types
        dataset.search_keys = combined_search_keys

        self.passed_features = [
            column for column, meaning_type in meaning_types.items() if meaning_type == FileColumnMeaningType.FEATURE
        ]

        self._search_task = dataset.search(
            trace_id,
            extract_features=True,
            runtime_parameters=self.runtime_parameters,
        )

        self.__prepare_feature_importances(trace_id, list(X.columns))

        self.__show_selected_features()

        try:
            self.enriched_X, self.enriched_eval_set = self.__enrich(
                df, self._search_task.get_all_initial_raw_features(), X.index
            )
<<<<<<< HEAD
            try:
                self.enriched_X, self.enriched_eval_set = self.__inner_transform(trace_id, X, silent_mode=True)
            except Exception as e:
                logging.exception("Failed to transform")
                raise e
        else:
            try:
                self.enriched_X, self.enriched_eval_set = self.__enrich(
                    df, self._search_task.get_all_initial_raw_features(trace_id), X.index
                )
            except Exception as e:
                logging.exception("Failed to download features")
                raise e
=======
        except Exception as e:
            logging.exception("Failed to download features")
            raise e
>>>>>>> f08d4e57

        if calculate_metrics:
            self.__show_metrics(X, y, eval_set, scoring, estimator, importance_threshold, max_features)

        filtered_columns = self.__filtered_columns(X.columns.to_list(), importance_threshold, max_features)

        if is_country_added:
            del self.search_keys[COUNTRY]

        return self.enriched_X[filtered_columns]

    def __using_search_keys(self) -> Dict[str, SearchKey]:
        return {col: key for col, key in self.search_keys.items() if key != SearchKey.CUSTOM_KEY}

    def __is_date_key_present(self) -> bool:
        return len({SearchKey.DATE, SearchKey.DATETIME}.intersection(self.search_keys.values())) != 0

    def __add_fit_system_record_id(
        self, df: pd.DataFrame, meaning_types: Dict[str, FileColumnMeaningType]
    ) -> pd.DataFrame:
        if (self.cv is None or self.cv == CVType.k_fold) and self.__is_date_key_present():
            date_column = [
                col
                for col, t in meaning_types.items()
                if t in [FileColumnMeaningType.DATE, FileColumnMeaningType.DATETIME]
            ]
            df.sort_values(by=date_column, kind="mergesort")
            pass
        df = df.reset_index(drop=True)
        df = df.reset_index()
        df = df.rename(columns={"index": SYSTEM_RECORD_ID})
        meaning_types[SYSTEM_RECORD_ID] = FileColumnMeaningType.SYSTEM_RECORD_ID
        return df

    def __check_string_dates(self, df: pd.DataFrame):
        for column, search_key in self.search_keys.items():
            if search_key in [SearchKey.DATE, SearchKey.DATETIME] and is_string_dtype(df[column]):
                if self.date_format is None or len(self.date_format) == 0:
                    msg = (
                        f"Date column `{column}` has string type, but constructor argument `date_format` is empty.\n"
                        "Please, convert column to datetime type or pass date format implicitly"
                    )
                    logging.error(msg)
                    raise Exception(msg)

    def __add_country_code(self, df: pd.DataFrame) -> Tuple[pd.DataFrame, bool]:
        if self.country_code is not None and SearchKey.COUNTRY not in self.search_keys.values():
            logging.info(f"Add COUNTRY column with {self.country_code} value")
            df[COUNTRY] = self.country_code
            self.search_keys[COUNTRY] = SearchKey.COUNTRY
<<<<<<< HEAD
        return df

    def calculate_metrics(
        self,
        X: pd.DataFrame,
        y: Union[pd.Series, np.ndarray, list],
        eval_set: Optional[List[Tuple[pd.DataFrame, Any]]] = None,
        scoring: Union[Callable, str, None] = None,
        cv: Optional[BaseCrossValidator] = None,
        estimator=None,
    ) -> pd.DataFrame:
        logging.info("Start calculating metrics")
        try:
            if (
                (self.enriched_X is None)
                or (self._search_task is None)
                or (self._search_task.initial_max_hit_rate() is None)
            ):
                raise Exception("Fit wasn't completed successfully")

            scoring = scoring or self.scoring

            fitting_X = X.drop(columns=[col for col in self.search_keys.keys() if col in X.columns])
            fitting_enriched_X = self.enriched_X.drop(
                columns=[col for col in self.search_keys.keys() if col in self.enriched_X.columns]
            )

            model_task_type = self.model_task_type or define_task(pd.Series(y), silent=True)
            _cv = cv or self.cv

            # 1 If client features are presented - fit and predict with KFold CatBoost model on etalon features
            # and calculate baseline metric
            etalon_metric = None
            etalon_model = None
            if fitting_X.shape[1] > 0:
                etalon_model = EstimatorWrapper.create(deepcopy(estimator), model_task_type, _cv, scoring)
                etalon_model.fit(fitting_X, y)
                etalon_metric = etalon_model.cross_val_predict(fitting_X, y)
            enriched_model = EstimatorWrapper.create(deepcopy(estimator), model_task_type, _cv, scoring)
            enriched_model.fit(fitting_enriched_X, y)

            # 2 Fit and predict with KFold Catboost model on enriched tds and calculate final metric (and uplift)
            wrapper = EstimatorWrapper.create(estimator, model_task_type, _cv, scoring)
            enriched_metric = wrapper.cross_val_predict(fitting_enriched_X, y)
            metric = wrapper.metric_name

            uplift = None
            if etalon_metric is not None:
                uplift = (enriched_metric - etalon_metric) * wrapper.multiplier

            metrics = [
                {
                    "segment": "train",
                    "match_rate": self._search_task.initial_max_hit_rate()["value"],  # type: ignore
                    f"baseline {metric}": etalon_metric,
                    f"enriched {metric}": enriched_metric,
                    "uplift": uplift,
                }
            ]

            # 3 If eval_set is presented - fit final model on train enriched data and score each validation dataset
            # and calculate final metric (and uplift)
            max_initial_eval_set_metrics = self._search_task.get_max_initial_eval_set_metrics()
            if eval_set is not None and self.enriched_eval_set is not None:

                for idx, eval_pair in enumerate(eval_set):
                    eval_hit_rate = (
                        max_initial_eval_set_metrics[idx]["hit_rate"] * 100.0 if max_initial_eval_set_metrics else None
                    )
                    eval_X = eval_pair[0]
                    eval_X = eval_X.drop(columns=[col for col in self.search_keys.keys() if col in eval_X.columns])
                    enriched_eval_X = self.enriched_eval_set[self.enriched_eval_set[EVAL_SET_INDEX] == idx + 1]
                    enriched_eval_X = enriched_eval_X.drop(
                        columns=[col for col in self.search_keys.keys() if col in enriched_eval_X.columns]
                    )
                    enriched_eval_X = enriched_eval_X.drop(columns=EVAL_SET_INDEX)
                    eval_y = eval_pair[1]

                    etalon_eval_metric = None
                    if etalon_model is not None:
                        etalon_eval_metric = etalon_model.calculate_metric(eval_X, eval_y)

                    enriched_eval_metric = enriched_model.calculate_metric(enriched_eval_X, eval_y)

                    eval_uplift = None
                    if etalon_eval_metric is not None:
                        eval_uplift = (enriched_eval_metric - etalon_eval_metric) * enriched_model.multiplier

                    metrics.append(
                        {
                            "segment": f"eval {idx + 1}",
                            "match_rate": eval_hit_rate,
                            f"baseline {metric}": etalon_eval_metric,
                            f"enriched {metric}": enriched_eval_metric,
                            "uplift": eval_uplift,
                        }
                    )

            return pd.DataFrame(metrics).set_index("segment").rename_axis("")
        except Exception as e:
            logging.exception("Failed to calculate metrics")
            raise e
=======
            return df, True
        else:
            return df, False
>>>>>>> f08d4e57

    def __enrich(
        self,
        df: pd.DataFrame,
        result_features: Optional[pd.DataFrame],
        original_index: pd.Index,
    ) -> Tuple[pd.DataFrame, Optional[pd.DataFrame]]:
        if result_features is None:
            logging.error(f"result features not found by search_task_id: {self.get_search_id()}")
            raise RuntimeError("Search engine crashed on this request.")
        result_features = (
            result_features.drop(columns=EVAL_SET_INDEX)
            if EVAL_SET_INDEX in result_features.columns
            else result_features
        )
        df_without_target = df.drop(columns=self.TARGET_NAME) if self.TARGET_NAME in df.columns else df
        result = pd.merge(
            df_without_target,
            result_features,
            left_on=SYSTEM_RECORD_ID,
            right_on=SYSTEM_RECORD_ID,
            how="left",
        )

        if EVAL_SET_INDEX in result.columns:
            result_train = result[result[EVAL_SET_INDEX] == 0]
            result_eval_set = result[result[EVAL_SET_INDEX] != 0]
            result_train = result_train.drop(columns=EVAL_SET_INDEX)
        else:
            result_train = result
            result_eval_set = None

        result_train.index = original_index
        if SYSTEM_RECORD_ID in result.columns:
            result_train = result_train.drop(columns=SYSTEM_RECORD_ID)
            if result_eval_set is not None:
                result_eval_set = result_eval_set.drop(columns=SYSTEM_RECORD_ID)

        return result_train, result_eval_set

    def __prepare_feature_importances(self, trace_id: str, x_columns: List[str]):
        if self._search_task is None:
            raise NotFittedError("`fit` or `fit_transform` should be called before `transform`.")
        importances = self._search_task.initial_features(trace_id)

        def feature_metadata_by_name(name: str):
            for f in importances:
                if f["feature_name"] == name:
                    return f

        self.feature_names_ = []
        self.feature_importances_ = []
        features_info = []

        service_columns = [SYSTEM_RECORD_ID, EVAL_SET_INDEX, self.TARGET_NAME]

        importances.sort(key=lambda m: -m["shap_value"])
        for feature_metadata in importances:
            if feature_metadata["feature_name"] not in x_columns:
                self.feature_names_.append(feature_metadata["feature_name"])
                self.feature_importances_.append(feature_metadata["shap_value"])
            features_info.append(feature_metadata)

        for x_column in x_columns:
            if x_column in (list(self.search_keys.keys()) + service_columns):
                continue
            feature_metadata = feature_metadata_by_name(x_column)
            if feature_metadata is None:
                features_info.append(
                    {
                        "feature_name": x_column,
                        "shap_value": 0.0,
                        "coverage %": None,  # TODO fill from X
                    }
                )

        if len(features_info) > 0:
            self.features_info = pd.DataFrame(features_info)

    def __filtered_importance_names(
        self, importance_threshold: Optional[float], max_features: Optional[int]
    ) -> List[str]:
        if len(self.feature_names_) == 0:
            return []

        filtered_importances = list(zip(self.feature_names_, self.feature_importances_))
        if importance_threshold is not None:
            filtered_importances = [
                (name, importance) for name, importance in filtered_importances if importance > importance_threshold
            ]
        if max_features is not None:
            filtered_importances = list(filtered_importances)[:max_features]
        if len(filtered_importances) == 0:
            return []
        filtered_importance_names, _ = zip(*filtered_importances)
        return list(filtered_importance_names)

    def __prepare_search_keys(self, x: pd.DataFrame):
        valid_search_keys = {}
        api_key = self.api_key or os.environ.get(UPGINI_API_KEY)
        is_registered = api_key is not None and api_key != ""
        for column_id, meaning_type in self.search_keys.items():
            column_name = None
            if isinstance(column_id, str):
                column_name = column_id
                valid_search_keys[column_name] = meaning_type
            elif isinstance(column_id, int):
                column_name = x.columns[column_id]
                valid_search_keys[column_name] = meaning_type
            else:
                msg = f"Unsupported type of key in search_keys: {type(column_id)}."
                logging.error(msg)
                raise ValueError(msg)

            if meaning_type == SearchKey.COUNTRY and self.country_code is not None:
                msg = (
                    "SearchKey.COUNTRY cannot be used together with a iso_code property at the same time. "
                    "Define only one"
                )
                logging.error(msg)
                raise ValueError(msg)

            if not is_registered and meaning_type in SearchKey.personal_keys():
                msg = f"Search key {meaning_type} not available without registration. It will be ignored"
                logging.warning(msg)
                print("WARNING: " + msg)
                valid_search_keys[column_name] = SearchKey.CUSTOM_KEY

        self.search_keys = valid_search_keys

    def __show_metrics(
        self,
        X: pd.DataFrame,
        y: Union[pd.Series, np.ndarray, list],
        eval_set: Optional[List[Tuple[pd.DataFrame, Any]]],
        scoring: Union[Callable, str, None],
        estimator: Optional[Any],
        importance_threshold: Optional[float],
        max_features: Optional[int],
    ):
        metrics = self.calculate_metrics(
            X,
            y,
            eval_set,
            scoring=scoring,
            estimator=estimator,
            importance_threshold=importance_threshold,
            max_features=max_features,
        )
        if metrics is not None:
            msg = "\nQuality metrics"

            try:
                from IPython.display import display

                print(Format.GREEN + Format.BOLD + msg + Format.END)
                display(metrics)
            except ImportError:
                print(msg)
                print(metrics)

    def __show_selected_features(self):
        search_keys = self.__using_search_keys().keys()
        msg = f"\nWe found {len(self.feature_names_)} relevant feature(s) for you by search keys: {list(search_keys)}"

        try:
            from IPython.display import display

            print(Format.GREEN + Format.BOLD + msg + Format.END)
            display(self.features_info.head(60))
        except ImportError:
            print(msg)
            print(self.features_info.head(60))

    @staticmethod
    def _hash_row(row) -> int:
        t = tuple(row)
        m = hashlib.md5()
        for i in t:
            m.update(str(i).encode())
        return FeaturesEnricher._hex_to_int(m.hexdigest())

    @staticmethod
    def _hex_to_int(s: str) -> int:
        chars = []
        for ch in s:
            if not ch.isdecimal():
                ch = str(ord(ch) - 97)
            chars.append(ch)
        result = int("".join(chars))
        if result > sys.maxsize:
            result = result % sys.maxsize
        return result

    def __is_quality_by_metrics_low(self) -> bool:
        if self._search_task is None:
            return False
        if len(self.passed_features) > 0 and self._search_task.task_type is not None:
            max_uplift = self._search_task.initial_max_uplift()
            if self._search_task.task_type == ModelTaskType.BINARY:
                threshold = 0.002
            elif self._search_task.task_type == ModelTaskType.MULTICLASS:
                threshold = 3.0
            elif self._search_task.task_type == ModelTaskType.REGRESSION:
                threshold = 0.0
            else:
                return False
            if max_uplift is not None and max_uplift["value"] < threshold:
                return True
        elif self._search_task.task_type is not None:
            max_auc = self._search_task.initial_max_auc()
            if self._search_task.task_type == ModelTaskType.BINARY and max_auc is not None:
                if max_auc["value"] < 0.55:
                    return True
        return False

    @staticmethod
    def __validate_importance_threshold(importance_threshold: Optional[float]) -> float:
        try:
            return float(importance_threshold) if importance_threshold is not None else 0.0
        except ValueError:
            logging.exception(f"Invalid importance_threshold provided: {importance_threshold}")
            raise ValueError("importance_threshold should be float")

    @staticmethod
    def __validate_max_features(max_features: Optional[int]) -> int:
        try:
            return int(max_features) if max_features is not None else 400
        except ValueError:
            logging.exception(f"Invalid max_features provided: {max_features}")
            raise ValueError("max_features should be int")

    def __filtered_columns(
        self,
        x_columns: List[str],
        importance_threshold: Optional[float],
        max_features: Optional[int],
        only_features: bool = False,
    ) -> List[str]:
        importance_threshold = self.__validate_importance_threshold(importance_threshold)
        max_features = self.__validate_max_features(max_features)

        exclude_columns = self.search_keys.keys() if only_features else []

        return [col for col in x_columns if col not in exclude_columns] + self.__filtered_importance_names(
            importance_threshold, max_features
        )

    def __check_quality(self, no_data_found: bool):
        if no_data_found or self.__is_quality_by_metrics_low():
            try:
                from IPython.display import HTML, display  # type: ignore

                display(
                    HTML(
                        "<h9>Oops, looks like we're not able to find data which gives a strong uplift for your ML "
                        "algorithm.<br>If you have ANY data which you might consider as royalty and "
                        "license-free and potentially valuable for supervised ML applications,<br> we shall be "
                        "happy to give you free individual access in exchange for sharing this data with "
                        "community.<br>Just upload your data sample right from Jupyter. We will check your data "
                        "sharing proposal and get back to you ASAP."
                    )
                )
                display(
                    HTML(
                        "<a href='https://github.com/upgini/upgini/blob/main/README.md"
                        "#share-license-free-data-with-community' "
                        "target='_blank'>How to upload your data sample from Jupyter</a>"
                    )
                )
            except ImportError:
                print("Oops, looks like we're not able to find data which gives a strong uplift for your ML algorithm.")
                print(
                    "If you have ANY data which you might consider as royalty and license-free and potentially "
                    "valuable for supervised ML applications,"
                )
                print(
                    "we shall be happy to give you free individual access in exchange for sharing this data with "
                    "community."
                )
                print(
                    "Just upload your data sample right from Jupyter. We will check your data sharing proposal and "
                    "get back to you ASAP."
                )
                print("https://github.com/upgini/upgini/blob/main/README.md#share-license-free-data-with-community")<|MERGE_RESOLUTION|>--- conflicted
+++ resolved
@@ -16,7 +16,6 @@
 from sklearn.model_selection import BaseCrossValidator
 
 from upgini.dataset import Dataset
-from upgini.spinner import Spinner
 from upgini.http import UPGINI_API_KEY, init_logging
 from upgini.metadata import (
     COUNTRY,
@@ -30,6 +29,7 @@
 )
 from upgini.metrics import EstimatorWrapper
 from upgini.search_task import SearchTask
+from upgini.spinner import Spinner
 from upgini.utils.format import Format
 from upgini.utils.target_utils import define_task
 
@@ -105,7 +105,7 @@
                 api_key=self.api_key,
             )
             print("Checking existing search")
-<<<<<<< HEAD
+
             trace_id = str(uuid.uuid4())
             with MDC(trace_id=trace_id):
                 try:
@@ -115,22 +115,11 @@
                     self.__prepare_feature_importances(trace_id, x_columns)
                     # TODO validate search_keys with search_keys from file_metadata
                     print("Search found. Now you can use transform")
+                    logging.info(f"FeaturesEnricher successfully initialized with searchTaskId: {search_id}")
                 except Exception as e:
                     logging.exception("Failed to check existing search")
                     raise e
-=======
-            try:
-                self._search_task = search_task.poll_result(quiet=True)
-                file_metadata = self._search_task.get_file_metadata()
-                x_columns = [c.originalName or c.name for c in file_metadata.columns]
-                self.__prepare_feature_importances(x_columns)
-                # TODO validate search_keys with search_keys from file_metadata
-                print("Search found. Now you can use transform")
-                logging.info(f"FeaturesEnricher successfully initialized with searchTaskId: {search_id}")
-            except Exception as e:
-                logging.exception("Failed to check existing search")
-                raise e
->>>>>>> f08d4e57
+
         self.runtime_parameters = runtime_parameters
         self.date_format = date_format
         self.random_state = random_state
@@ -195,33 +184,24 @@
 
 
         """
-<<<<<<< HEAD
-
         trace_id = str(uuid.uuid4())
         with MDC(trace_id=trace_id):
             logging.info(f"Start fit. X shape: {X.shape}. y shape: {len(y)}")
             try:
-                self.__inner_fit(trace_id, X, y, eval_set, calculate_metrics=calculate_metrics, **fit_params)
+                self.__inner_fit(
+                    trace_id,
+                    X,
+                    y,
+                    eval_set,
+                    calculate_metrics=calculate_metrics,
+                    estimator=estimator,
+                    scoring=scoring,
+                    importance_threshold=importance_threshold,
+                    max_features=max_features,
+                )
             except Exception as e:
                 logging.exception("Failed inner fit")
                 raise e
-=======
-        logging.info(f"Start fit. X shape: {X.shape}. y shape: {len(y)}")
-        try:
-            self.__inner_fit(
-                X,
-                y,
-                eval_set,
-                calculate_metrics=calculate_metrics,
-                estimator=estimator,
-                scoring=scoring,
-                importance_threshold=importance_threshold,
-                max_features=max_features,
-            )
-        except Exception as e:
-            logging.exception("Failed inner fit")
-            raise e
->>>>>>> f08d4e57
 
     def fit_transform(
         self,
@@ -278,46 +258,29 @@
             Transformed dataframe, enriched with important features.
         """
 
-<<<<<<< HEAD
         trace_id = str(uuid.uuid4())
         with MDC(trace_id=trace_id):
             logging.info(f"Start fit_transform. X shape: {X.shape}. y shape: {len(y)}")
             try:
-                result = self.__inner_fit(trace_id, X, y, eval_set, calculate_metrics=calculate_metrics, **fit_params)
+                result = self.__inner_fit(
+                    trace_id,
+                    X,
+                    y,
+                    eval_set,
+                    calculate_metrics=calculate_metrics,
+                    scoring=scoring,
+                    estimator=estimator,
+                    importance_threshold=importance_threshold,
+                    max_features=max_features,
+                )
             except Exception as e:
                 logging.exception("Failed in inner_fit")
                 raise e
 
-            if self.keep_input:
+            if keep_input:
                 return result
             else:
                 return result.drop(columns=[c for c in X.columns if c in result.columns])
-=======
-        logging.info(f"Start fit_transform. X shape: {X.shape}. y shape: {len(y)}")
-
-        importance_threshold = self.__validate_importance_threshold(importance_threshold)
-        max_features = self.__validate_max_features(max_features)
-
-        try:
-            result = self.__inner_fit(
-                X,
-                y,
-                eval_set,
-                calculate_metrics=calculate_metrics,
-                scoring=scoring,
-                estimator=estimator,
-                importance_threshold=importance_threshold,
-                max_features=max_features,
-            )
-        except Exception as e:
-            logging.exception("Failed in inner_fit")
-            raise e
-
-        if keep_input:
-            return result
-        else:
-            return result.drop(columns=[c for c in X.columns if c in result.columns])
->>>>>>> f08d4e57
 
     def transform(
         self,
@@ -351,38 +314,22 @@
         X_new : pandas dataframe of shape (n_samples, n_features_new)
             Transformed dataframe, enriched with important features.
         """
-<<<<<<< HEAD
 
         trace_id = str(uuid.uuid4())
         with MDC(trace_id=trace_id):
             logging.info(f"Start transform. X shape: {X.shape}")
             try:
-                result, _ = self.__inner_transform(trace_id, X)
+                result, _ = self.__inner_transform(
+                    trace_id, X, importance_threshold=importance_threshold, max_features=max_features
+                )
             except Exception as e:
                 logging.exception("Failed to inner transform")
                 raise e
 
-            if self.keep_input:
+            if keep_input:
                 return result
             else:
                 return result.drop(columns=[c for c in X.columns if c in result.columns])
-=======
-        logging.info(f"Start transform. X shape: {X.shape}")
-
-        importance_threshold = self.__validate_importance_threshold(importance_threshold)
-        max_features = self.__validate_max_features(max_features)
-
-        try:
-            result = self.__inner_transform(X, importance_threshold=importance_threshold, max_features=max_features)
-        except Exception as e:
-            logging.exception("Failed to inner transform")
-            raise e
-
-        if keep_input:
-            return result
-        else:
-            return result.drop(columns=[c for c in X.columns if c in result.columns])
->>>>>>> f08d4e57
 
     def calculate_metrics(
         self,
@@ -525,9 +472,14 @@
         return self.features_info
 
     def __inner_transform(
-<<<<<<< HEAD
-        self, trace_id: str, X: pd.DataFrame, silent_mode: bool = False
-    ) -> Tuple[pd.DataFrame, Optional[pd.DataFrame]]:
+        self,
+        trace_id,
+        X: pd.DataFrame,
+        *,
+        importance_threshold: Optional[float],
+        max_features: Optional[int],
+        silent_mode: bool = False,
+    ) -> pd.DataFrame:
         with MDC(trace_id=trace_id):
             if self._search_task is None:
                 msg = "`fit` or `fit_transform` should be called before `transform`."
@@ -537,36 +489,13 @@
                 msg = f"Only pandas.DataFrame supported for X, but {type(X)} was passed."
                 logging.error(msg)
                 raise TypeError(msg)
-=======
-        self,
-        X: pd.DataFrame,
-        *,
-        importance_threshold: Optional[float],
-        max_features: Optional[int],
-        silent_mode: bool = False,
-    ) -> pd.DataFrame:
-        if self._search_task is None:
-            msg = "`fit` or `fit_transform` should be called before `transform`."
-            logging.error(msg)
-            raise NotFittedError(msg)
-        if not isinstance(X, pd.DataFrame):
-            msg = f"Only pandas.DataFrame supported for X, but {type(X)} was passed."
-            logging.error(msg)
-            raise TypeError(msg)
->>>>>>> f08d4e57
 
             self.__prepare_search_keys(X)
             self.__check_string_dates(X)
 
-<<<<<<< HEAD
             df = X.copy()
             df = df.reset_index(drop=True)
-            df = self.__add_country_code(df)
-=======
-        df = X.copy()
-        df = df.reset_index(drop=True)
-        df, is_country_added = self.__add_country_code(df)
->>>>>>> f08d4e57
+            df, is_country_added = self.__add_country_code(df)
 
             meaning_types = {col: key.value for col, key in self.search_keys.items()}
             search_keys = self.__using_search_keys()
@@ -603,31 +532,19 @@
                 silent_mode=silent_mode,
             )
 
-<<<<<<< HEAD
             if not silent_mode:
                 print("Executing transform step")
-                with yaspin(Spinners.material) as sp:
-                    result = self.__enrich(df, validation_task.get_all_validation_raw_features(trace_id), X.index)
-                    sp.ok("Done                         ")
+                with Spinner():
+                    result, _ = self.__enrich(df, validation_task.get_all_validation_raw_features(trace_id), X.index)
             else:
-                result = self.__enrich(df, validation_task.get_all_validation_raw_features(trace_id), X.index)
-
-            return result
-=======
-        if not silent_mode:
-            print("Executing transform step")
-            with Spinner():
-                result, _ = self.__enrich(df, validation_task.get_all_validation_raw_features(), X.index)
-        else:
-            result, _ = self.__enrich(df, validation_task.get_all_validation_raw_features(), X.index)
-
-        filtered_columns = self.__filtered_columns(X.columns.to_list(), importance_threshold, max_features)
->>>>>>> f08d4e57
-
-        if is_country_added:
-            del self.search_keys[COUNTRY]
-
-        return result[filtered_columns]
+                result, _ = self.__enrich(df, validation_task.get_all_validation_raw_features(trace_id), X.index)
+
+            filtered_columns = self.__filtered_columns(X.columns.to_list(), importance_threshold, max_features)
+
+            if is_country_added:
+                del self.search_keys[COUNTRY]
+
+            return result[filtered_columns]
 
     @staticmethod
     def __validate_search_keys(search_keys: Dict[str, SearchKey], api_key: Optional[str], search_id: Optional[str]):
@@ -789,27 +706,11 @@
 
         try:
             self.enriched_X, self.enriched_eval_set = self.__enrich(
-                df, self._search_task.get_all_initial_raw_features(), X.index
+                df, self._search_task.get_all_initial_raw_features(trace_id), X.index
             )
-<<<<<<< HEAD
-            try:
-                self.enriched_X, self.enriched_eval_set = self.__inner_transform(trace_id, X, silent_mode=True)
-            except Exception as e:
-                logging.exception("Failed to transform")
-                raise e
-        else:
-            try:
-                self.enriched_X, self.enriched_eval_set = self.__enrich(
-                    df, self._search_task.get_all_initial_raw_features(trace_id), X.index
-                )
-            except Exception as e:
-                logging.exception("Failed to download features")
-                raise e
-=======
         except Exception as e:
             logging.exception("Failed to download features")
             raise e
->>>>>>> f08d4e57
 
         if calculate_metrics:
             self.__show_metrics(X, y, eval_set, scoring, estimator, importance_threshold, max_features)
@@ -860,114 +761,9 @@
             logging.info(f"Add COUNTRY column with {self.country_code} value")
             df[COUNTRY] = self.country_code
             self.search_keys[COUNTRY] = SearchKey.COUNTRY
-<<<<<<< HEAD
-        return df
-
-    def calculate_metrics(
-        self,
-        X: pd.DataFrame,
-        y: Union[pd.Series, np.ndarray, list],
-        eval_set: Optional[List[Tuple[pd.DataFrame, Any]]] = None,
-        scoring: Union[Callable, str, None] = None,
-        cv: Optional[BaseCrossValidator] = None,
-        estimator=None,
-    ) -> pd.DataFrame:
-        logging.info("Start calculating metrics")
-        try:
-            if (
-                (self.enriched_X is None)
-                or (self._search_task is None)
-                or (self._search_task.initial_max_hit_rate() is None)
-            ):
-                raise Exception("Fit wasn't completed successfully")
-
-            scoring = scoring or self.scoring
-
-            fitting_X = X.drop(columns=[col for col in self.search_keys.keys() if col in X.columns])
-            fitting_enriched_X = self.enriched_X.drop(
-                columns=[col for col in self.search_keys.keys() if col in self.enriched_X.columns]
-            )
-
-            model_task_type = self.model_task_type or define_task(pd.Series(y), silent=True)
-            _cv = cv or self.cv
-
-            # 1 If client features are presented - fit and predict with KFold CatBoost model on etalon features
-            # and calculate baseline metric
-            etalon_metric = None
-            etalon_model = None
-            if fitting_X.shape[1] > 0:
-                etalon_model = EstimatorWrapper.create(deepcopy(estimator), model_task_type, _cv, scoring)
-                etalon_model.fit(fitting_X, y)
-                etalon_metric = etalon_model.cross_val_predict(fitting_X, y)
-            enriched_model = EstimatorWrapper.create(deepcopy(estimator), model_task_type, _cv, scoring)
-            enriched_model.fit(fitting_enriched_X, y)
-
-            # 2 Fit and predict with KFold Catboost model on enriched tds and calculate final metric (and uplift)
-            wrapper = EstimatorWrapper.create(estimator, model_task_type, _cv, scoring)
-            enriched_metric = wrapper.cross_val_predict(fitting_enriched_X, y)
-            metric = wrapper.metric_name
-
-            uplift = None
-            if etalon_metric is not None:
-                uplift = (enriched_metric - etalon_metric) * wrapper.multiplier
-
-            metrics = [
-                {
-                    "segment": "train",
-                    "match_rate": self._search_task.initial_max_hit_rate()["value"],  # type: ignore
-                    f"baseline {metric}": etalon_metric,
-                    f"enriched {metric}": enriched_metric,
-                    "uplift": uplift,
-                }
-            ]
-
-            # 3 If eval_set is presented - fit final model on train enriched data and score each validation dataset
-            # and calculate final metric (and uplift)
-            max_initial_eval_set_metrics = self._search_task.get_max_initial_eval_set_metrics()
-            if eval_set is not None and self.enriched_eval_set is not None:
-
-                for idx, eval_pair in enumerate(eval_set):
-                    eval_hit_rate = (
-                        max_initial_eval_set_metrics[idx]["hit_rate"] * 100.0 if max_initial_eval_set_metrics else None
-                    )
-                    eval_X = eval_pair[0]
-                    eval_X = eval_X.drop(columns=[col for col in self.search_keys.keys() if col in eval_X.columns])
-                    enriched_eval_X = self.enriched_eval_set[self.enriched_eval_set[EVAL_SET_INDEX] == idx + 1]
-                    enriched_eval_X = enriched_eval_X.drop(
-                        columns=[col for col in self.search_keys.keys() if col in enriched_eval_X.columns]
-                    )
-                    enriched_eval_X = enriched_eval_X.drop(columns=EVAL_SET_INDEX)
-                    eval_y = eval_pair[1]
-
-                    etalon_eval_metric = None
-                    if etalon_model is not None:
-                        etalon_eval_metric = etalon_model.calculate_metric(eval_X, eval_y)
-
-                    enriched_eval_metric = enriched_model.calculate_metric(enriched_eval_X, eval_y)
-
-                    eval_uplift = None
-                    if etalon_eval_metric is not None:
-                        eval_uplift = (enriched_eval_metric - etalon_eval_metric) * enriched_model.multiplier
-
-                    metrics.append(
-                        {
-                            "segment": f"eval {idx + 1}",
-                            "match_rate": eval_hit_rate,
-                            f"baseline {metric}": etalon_eval_metric,
-                            f"enriched {metric}": enriched_eval_metric,
-                            "uplift": eval_uplift,
-                        }
-                    )
-
-            return pd.DataFrame(metrics).set_index("segment").rename_axis("")
-        except Exception as e:
-            logging.exception("Failed to calculate metrics")
-            raise e
-=======
             return df, True
         else:
             return df, False
->>>>>>> f08d4e57
 
     def __enrich(
         self,
