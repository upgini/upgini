--- conflicted
+++ resolved
@@ -8,7 +8,6 @@
 import pandas as pd
 
 from upgini import dataset
-from upgini.spinner import Spinner
 from upgini.http import ProviderTaskSummary, SearchTaskSummary, get_rest_client
 from upgini.metadata import (
     SYSTEM_RECORD_ID,
@@ -16,6 +15,7 @@
     ModelTaskType,
     RuntimeParameters,
 )
+from upgini.spinner import Spinner
 
 
 class SearchTask:
@@ -57,17 +57,11 @@
         search_task_id = self.initial_search_task_id if self.initial_search_task_id is not None else self.search_task_id
 
         try:
-<<<<<<< HEAD
-            with yaspin(Spinners.material) as sp:
-                time.sleep(1)
+            with Spinner():
+                time.sleep(1)  # this is neccesary to avoid requests rate limit restrictions
                 self.summary = get_rest_client(self.endpoint, self.api_key).search_task_summary_v2(
                     trace_id, search_task_id
                 )
-=======
-            with Spinner():
-                time.sleep(1)  # this is neccesary to avoid requests rate limit restrictions
-                self.summary = get_rest_client(self.endpoint, self.api_key).search_task_summary_v2(search_task_id)
->>>>>>> f08d4e57
                 while self.summary.status not in completed_statuses:
                     time.sleep(5)
                     self.summary = get_rest_client(self.endpoint, self.api_key).search_task_summary_v2(
@@ -387,17 +381,11 @@
             #     scores.drop(columns="etalon_" + self.initial_dataset.metadata.date_column, inplace=True)
             return scores  # type: ignore
 
-<<<<<<< HEAD
     def _download_features_file(self, trace_id: str, features_id: str) -> pd.DataFrame:
-        time.sleep(1)
+        time.sleep(1)  # this is neccesary to avoid requests rate limit restrictions
         gzip_file_content = get_rest_client(self.endpoint, self.api_key).get_search_features_file_v2(
             trace_id, features_id
         )
-=======
-    def _download_features_file(self, features_id) -> pd.DataFrame:
-        time.sleep(1)  # this is neccesary to avoid requests rate limit restrictions
-        gzip_file_content = get_rest_client(self.endpoint, self.api_key).get_search_features_file_v2(features_id)
->>>>>>> f08d4e57
         with tempfile.TemporaryDirectory() as tmp_dir:
             gzip_file_name = "{0}/features.parquet".format(tmp_dir)
             with open(gzip_file_name, "wb") as gzip_file:
@@ -406,15 +394,10 @@
 
     def get_initial_raw_features_by_provider_id(self, trace_id: str, provider_id: str) -> Optional[pd.DataFrame]:
         provider_summaries = self._check_finished_initial_search()
-<<<<<<< HEAD
-        time.sleep(1)
+        time.sleep(1)  # this is neccesary to avoid requests rate limit restrictions
         features_response = get_rest_client(self.endpoint, self.api_key).get_search_features_v2(
             trace_id, self.search_task_id
         )
-=======
-        time.sleep(1)  # this is neccesary to avoid requests rate limit restrictions
-        features_response = get_rest_client(self.endpoint, self.api_key).get_search_features_v2(self.search_task_id)
->>>>>>> f08d4e57
         ads_search_task_id = self._ads_search_task_id_by_provider_id(provider_summaries, provider_id)
         features_id = None
         for feature_block in features_response["adsSearchTaskFeaturesDTO"]:
@@ -433,17 +416,11 @@
         return self._get_all_initial_raw_features(trace_id, self.search_task_id)
 
     @lru_cache()
-<<<<<<< HEAD
     def _get_all_initial_raw_features(self, trace_id: str, search_task_id: str) -> Optional[pd.DataFrame]:
-        time.sleep(1)
+        time.sleep(1)  # this is neccesary to avoid requests rate limit restrictions
         features_response = get_rest_client(self.endpoint, self.api_key).get_search_features_v2(
             trace_id, search_task_id
         )
-=======
-    def _get_all_initial_raw_features(self, search_task_id: str) -> Optional[pd.DataFrame]:
-        time.sleep(1)  # this is neccesary to avoid requests rate limit restrictions
-        features_response = get_rest_client(self.endpoint, self.api_key).get_search_features_v2(search_task_id)
->>>>>>> f08d4e57
         result_df = None
         for feature_block in features_response["adsSearchTaskFeaturesDTO"]:
             if feature_block["searchType"] == "INITIAL":
@@ -666,14 +643,10 @@
     def get_validation_raw_features_by_provider_id(self, trace_id: str, provider_id: str) -> Optional[pd.DataFrame]:
         provider_summaries = self._check_finished_validation_search()
         validation_task_id = self._search_task_id_by_provider_id(provider_summaries, provider_id)
-<<<<<<< HEAD
+        time.sleep(1)
         features_response = get_rest_client(self.endpoint, self.api_key).get_search_features_v2(
             trace_id, validation_task_id
         )
-=======
-        time.sleep(1)
-        features_response = get_rest_client(self.endpoint, self.api_key).get_search_features_v2(validation_task_id)
->>>>>>> f08d4e57
         ads_search_task_id = self._ads_search_task_id_by_provider_id(provider_summaries, provider_id)
         features_id = None
         for feature_block in features_response["adsSearchTaskFeaturesDTO"]:
@@ -685,14 +658,10 @@
             print(f"Features for provider {provider_id} not found in validation search")
             return None
 
-<<<<<<< HEAD
+        time.sleep(1)
         gzip_file_content = get_rest_client(self.endpoint, self.api_key).get_search_features_file_v2(
             trace_id, features_id
         )
-=======
-        time.sleep(1)
-        gzip_file_content = get_rest_client(self.endpoint, self.api_key).get_search_features_file_v2(features_id)
->>>>>>> f08d4e57
         with tempfile.TemporaryDirectory() as tmp_dir:
             gzip_file_name = "{0}/features.parquet".format(tmp_dir)
             with open(gzip_file_name, "wb") as gzip_file:
@@ -704,17 +673,11 @@
         return self._get_all_validation_raw_features(trace_id, self.search_task_id)
 
     @lru_cache()
-<<<<<<< HEAD
     def _get_all_validation_raw_features(self, trace_id: str, search_task_id: str) -> Optional[pd.DataFrame]:
-        time.sleep(1)
+        time.sleep(1)  # this is neccesary to avoid requests rate limit restrictions
         features_response = get_rest_client(self.endpoint, self.api_key).get_search_features_v2(
             trace_id, search_task_id
         )
-=======
-    def _get_all_validation_raw_features(self, search_task_id: str) -> Optional[pd.DataFrame]:
-        time.sleep(1)  # this is neccesary to avoid requests rate limit restrictions
-        features_response = get_rest_client(self.endpoint, self.api_key).get_search_features_v2(search_task_id)
->>>>>>> f08d4e57
         result_df = None
         for feature_block in features_response["adsSearchTaskFeaturesDTO"]:
             if feature_block["searchType"] == "VALIDATION":
