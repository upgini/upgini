import gc
import hashlib
import itertools
import logging
import numbers
import os
import pickle
import sys
import tempfile
import time
import uuid
from collections import namedtuple
from functools import reduce
from threading import Thread
from typing import Any, Callable, Dict, List, Optional, Set, Tuple, Union

import numpy as np
import pandas as pd
from pandas.api.types import is_numeric_dtype, is_string_dtype
from scipy.stats import ks_2samp
from sklearn.base import TransformerMixin
from sklearn.exceptions import NotFittedError
from sklearn.model_selection import BaseCrossValidator

from upgini.autofe.feature import Feature
from upgini.data_source.data_source_publisher import CommercialSchema
from upgini.dataset import Dataset
from upgini.errors import HttpError, ValidationError
from upgini.http import (
    UPGINI_API_KEY,
    LoggerFactory,
    ProgressStage,
    SearchProgress,
    get_rest_client,
)
from upgini.mdc import MDC
from upgini.metadata import (
    COUNTRY,
    DEFAULT_INDEX,
    EVAL_SET_INDEX,
    ORIGINAL_INDEX,
    RENAMED_INDEX,
    SORT_ID,
    SYSTEM_RECORD_ID,
    TARGET,
    CVType,
    FileColumnMeaningType,
    ModelTaskType,
    RuntimeParameters,
    SearchKey,
)
from upgini.metrics import EstimatorWrapper, validate_scoring_argument
from upgini.resource_bundle import bundle
from upgini.search_task import SearchTask
from upgini.spinner import Spinner
from upgini.utils import combine_search_keys
from upgini.utils.country_utils import CountrySearchKeyDetector
from upgini.utils.custom_loss_utils import (
    get_additional_params_custom_loss,
    get_runtime_params_custom_loss,
)
from upgini.utils.cv_utils import CVConfig
from upgini.utils.datetime_utils import (
    DateTimeSearchKeyConverter,
    is_blocked_time_series,
    is_time_series,
)
from upgini.utils.deduplicate_utils import (
    clean_full_duplicates,
    remove_fintech_duplicates,
)
from upgini.utils.display_utils import (
    display_html_dataframe,
    do_without_pandas_limits,
    prepare_and_show_report,
    show_request_quote_button,
)
from upgini.utils.email_utils import EmailSearchKeyConverter, EmailSearchKeyDetector
from upgini.utils.features_validator import FeaturesValidator
from upgini.utils.format import Format
from upgini.utils.ip_utils import IpToCountrySearchKeyConverter
from upgini.utils.phone_utils import PhoneSearchKeyDetector
from upgini.utils.postal_code_utils import PostalCodeSearchKeyDetector

try:
    from upgini.utils.progress_bar import CustomProgressBar as ProgressBar
except Exception:
    from upgini.utils.fallback_progress_bar import CustomFallbackProgressBar as ProgressBar

from upgini.utils.target_utils import define_task
from upgini.utils.warning_counter import WarningCounter
from upgini.version_validator import validate_version

DEMO_DATASET_HASHES = [
    "7c354d1b1794c53ac7d7e5a2f2574568b660ca9159bc0d2aca9c7127ebcea2f7",  # demo_salary fit
    "2519c9077c559f8975fdcdb5c50e9daae8d50b1d8a3ec72296c65ea7276f8812",  # demo_salary transform
]


class FeaturesEnricher(TransformerMixin):
    """Retrieve external features via Upgini that are most relevant to predict your target.

    Parameters
    ----------
    search_keys: dict of str->SearchKey or int->SearchKey
        Dictionary with column names or indices mapping to key types.
        Each of this columns will be used as a search key to find features.

    country_code: str, optional (default=None)
        If defined, set this ISO-3166 country code for all rows in the dataset.

    model_task_type: ModelTaskType, optional (default=None)
        Type of training model. If not specified, the type will be autodetected.

    api_key: str, optional (default=None)
        Token to authorize search requests. You can get it on https://profile.upgini.com/.
        If not specified, the value will be read from the environment variable UPGINI_API_KEY.

    endpoint: str, optional (default=None)
        URL of Upgini API where search requests are submitted.
        If not specified, use the default value. Don't overwrite it if you are unsure.

    search_id: str, optional (default=None)
        Identifier of a previously fitted enricher to continue using it without refitting.
        If not specified, you must fit the enricher before calling transform.

    date_format: str, optional (default=None)
        Format of dates if they are represented by strings. For example: %Y-%m-%d.

    cv: CVType, optional (default=None)
        Type of cross validation: CVType.k_fold, CVType.time_series, CVType.blocked_time_series.
        Default cross validation is k-fold for regressions and stratified k-fold for classifications.

    loss: str, optional (default=None)
        Custom loss function to use for feature selection and metrics calculation.

    shared_datasets: list of str, optional (default=None)
        List of private shared dataset ids for custom search
    """

    TARGET_NAME = "target"
    RANDOM_STATE = 42
    CALCULATE_METRICS_THRESHOLD = 50_000_000
    CALCULATE_METRICS_MIN_THRESHOLD = 500
    GENERATE_FEATURES_LIMIT = 10
    EMPTY_FEATURES_INFO = pd.DataFrame(
        columns=[
            bundle.get("features_info_name"),
            bundle.get("features_info_shap"),
            bundle.get("features_info_hitrate"),
            bundle.get("features_info_value_preview"),
            bundle.get("features_info_provider"),
            bundle.get("features_info_source"),
            bundle.get("features_info_commercial_schema"),
        ]
    )
    EMPTY_DATA_SOURCES = pd.DataFrame(
        columns=[
            bundle.get("features_info_provider"),
            bundle.get("features_info_source"),
            bundle.get("relevant_data_sources_all_shap"),
            bundle.get("relevant_data_sources_number"),
        ]
    )

    def __init__(
        self,
        search_keys: Optional[Dict[str, SearchKey]] = None,
        country_code: Optional[str] = None,
        model_task_type: Optional[ModelTaskType] = None,
        api_key: Optional[str] = None,
        endpoint: Optional[str] = None,
        search_id: Optional[str] = None,
        shared_datasets: Optional[List[str]] = None,
        runtime_parameters: Optional[RuntimeParameters] = None,
        date_format: Optional[str] = None,
        random_state: int = 42,
        cv: Optional[CVType] = None,
        loss: Optional[str] = None,
        detect_missing_search_keys: bool = True,
        generate_features: Optional[List[str]] = None,
        round_embeddings: Optional[int] = None,
        logs_enabled: bool = True,
        raise_validation_error: bool = True,
        exclude_columns: Optional[List[str]] = None,
        baseline_score_column: Optional[Any] = None,
        client_ip: Optional[str] = None,
        client_visitorid: Optional[str] = None,
        **kwargs,
    ):
        self._api_key = api_key or os.environ.get(UPGINI_API_KEY)
        if api_key is not None and not isinstance(api_key, str):
            raise ValidationError(f"api_key should be `string`, but passed: `{api_key}`")
        self.rest_client = get_rest_client(endpoint, self._api_key, client_ip, client_visitorid)
        self.client_ip = client_ip
        self.client_visitorid = client_visitorid

        self.logs_enabled = logs_enabled
        if logs_enabled:
            self.logger = LoggerFactory().get_logger(endpoint, self._api_key, client_ip, client_visitorid)
        else:
            self.logger = logging.getLogger()
            self.logger.setLevel("FATAL")

        if len(kwargs) > 0:
            msg = f"WARNING: Unsupported arguments: {kwargs}"
            self.logger.warning(msg)
            print(msg)

        self.passed_features: List[str] = []
        self.df_with_original_index: Optional[pd.DataFrame] = None
        self.country_added = False
        self.fit_generated_features: List[str] = []
        self.fit_dropped_features: Set[str] = set()
        self.fit_search_keys = search_keys
        self.warning_counter = WarningCounter()
        self.X: Optional[pd.DataFrame] = None
        self.y: Optional[pd.Series] = None
        self.eval_set: Optional[List[Tuple]] = None
        self.autodetected_search_keys: Dict[str, SearchKey] = {}
        self.imbalanced = False
        self.__cached_sampled_datasets: Optional[Tuple[pd.DataFrame, pd.DataFrame, pd.Series, Dict, Dict]] = None

        validate_version(self.logger)
        self.search_keys = search_keys or dict()
        self.country_code = country_code
        self.__validate_search_keys(search_keys, search_id)
        self.model_task_type = model_task_type
        self.endpoint = endpoint
        self._search_task: Optional[SearchTask] = None
        self.features_info: pd.DataFrame = self.EMPTY_FEATURES_INFO
        self._features_info_without_links: pd.DataFrame = self.EMPTY_FEATURES_INFO
        self._internal_features_info: pd.DataFrame = self.EMPTY_FEATURES_INFO
        self.relevant_data_sources: pd.DataFrame = self.EMPTY_DATA_SOURCES
        self._relevant_data_sources_wo_links: pd.DataFrame = self.EMPTY_DATA_SOURCES
        self.metrics: Optional[pd.DataFrame] = None
        self.feature_names_ = []
        self.feature_importances_ = []
        self.search_id = search_id
        if search_id:
            search_task = SearchTask(search_id, rest_client=self.rest_client, logger=self.logger)

            print(bundle.get("search_by_task_id_start"))
            trace_id = str(uuid.uuid4())
            with MDC(trace_id=trace_id):
                try:
                    self.logger.info(f"FeaturesEnricher created from existing search: {search_id}")
                    self._search_task = search_task.poll_result(trace_id, quiet=True, check_fit=True)
                    file_metadata = self._search_task.get_file_metadata(trace_id)
                    x_columns = [c.originalName or c.name for c in file_metadata.columns]
                    self.__prepare_feature_importances(trace_id, x_columns)
                    # TODO validate search_keys with search_keys from file_metadata
                    print(bundle.get("search_by_task_id_finish"))
                    self.logger.info(f"Successfully initialized with search_id: {search_id}")
                except HttpError as e:
                    if "Interrupted by client" in e.args[0]:
                        raise ValidationError("Search was cancelled")
                except Exception as e:
                    print(bundle.get("failed_search_by_task_id"))
                    self.logger.exception(f"Failed to find search_id: {search_id}")
                    raise e

        self.runtime_parameters = runtime_parameters or RuntimeParameters()
        self.runtime_parameters.properties["feature_generation_params.hash_index"] = True
        self.date_format = date_format
        self.random_state = random_state
        self.detect_missing_search_keys = detect_missing_search_keys
        self.cv = cv
        if cv is not None:
            self.runtime_parameters.properties["cv_type"] = cv.name
        self.loss = loss.lower() if loss is not None else None

        self.shared_datasets = shared_datasets
        if shared_datasets is not None:
            self.runtime_parameters.properties["shared_datasets"] = ",".join(shared_datasets)
        self.generate_features = generate_features
        self.round_embeddings = round_embeddings
        if generate_features is not None:
            if len(generate_features) > self.GENERATE_FEATURES_LIMIT:
                msg = bundle.get("too_many_generate_features").format(self.GENERATE_FEATURES_LIMIT)
                self.logger.error(msg)
                raise ValidationError(msg)
            self.runtime_parameters.properties["generate_features"] = ",".join(generate_features)
            if round_embeddings is not None:
                if not isinstance(round_embeddings, int) or round_embeddings < 0:
                    msg = bundle.get("invalid_round_embeddings")
                    self.logger.error(msg)
                    raise ValidationError(msg)
                self.runtime_parameters.properties["round_embeddings"] = round_embeddings
        maybe_downsampling_limit = self.runtime_parameters.properties.get("downsampling_limit")
        if maybe_downsampling_limit is not None:
            Dataset.FIT_SAMPLE_THRESHOLD = int(maybe_downsampling_limit)
            Dataset.FIT_SAMPLE_ROWS = int(maybe_downsampling_limit)

        self.raise_validation_error = raise_validation_error
        self.exclude_columns = exclude_columns
        self.baseline_score_column = baseline_score_column

    def _get_api_key(self):
        return self._api_key

    def _set_api_key(self, api_key: str):
        self._api_key = api_key
        if self.logs_enabled:
            self.logger = LoggerFactory().get_logger(
                self.endpoint, self._api_key, self.client_ip, self.client_visitorid
            )

    api_key = property(_get_api_key, _set_api_key)

    @staticmethod
    def _check_eval_set(eval_set, X):
        checked_eval_set = []
        if eval_set is not None and isinstance(eval_set, tuple):
            eval_set = [eval_set]
        if eval_set is not None and not isinstance(eval_set, list):
            raise ValidationError(bundle.get("unsupported_type_eval_set").format(type(eval_set)))
        for eval_pair in eval_set or []:
            if not isinstance(eval_pair, tuple) or len(eval_pair) != 2:
                raise ValidationError(bundle.get("eval_set_invalid_tuple_size").format(len(eval_pair)))
            if not is_frames_equal(X, eval_pair[0]):
                checked_eval_set.append(eval_pair)
        return checked_eval_set

    def fit(
        self,
        X: Union[pd.DataFrame, pd.Series, np.ndarray],
        y: Union[pd.Series, np.ndarray, List],
        eval_set: Optional[Union[List[tuple], tuple]] = None,
        *args,
        exclude_features_sources: Optional[List[str]] = None,
        calculate_metrics: Optional[bool] = None,
        estimator: Optional[Any] = None,
        scoring: Union[Callable, str, None] = None,
        importance_threshold: Optional[float] = None,
        max_features: Optional[int] = None,
        remove_outliers_calc_metrics: Optional[bool] = None,
        progress_callback: Optional[Callable[[SearchProgress], Any]] = None,
        search_id_callback: Optional[Callable[[str], Any]] = None,
        **kwargs,
    ):
        """Fit to data.

        Fits transformer to `X` and `y`.

        Parameters
        ----------
        X: pandas.DataFrame of shape (n_samples, n_features)
            Input samples.

        y: array-like of shape (n_samples,)
            Target values.

        eval_set: List[tuple], optional (default=None)
            List of pairs (X, y) for validation.

        importance_threshold: float, optional (default=None)
            Minimum SHAP value to select a feature. Default value is 0.0.

        max_features: int, optional (default=None)
            Maximum number of most important features to select. If None, the number is unlimited.

        calculate_metrics: bool, optional (default=None)
            Whether to calculate and show metrics.

        estimator: sklearn-compatible estimator, optional (default=None)
            Custom estimator for metrics calculation.

        scoring: string or callable, optional (default=None)
            A string or a scorer callable object / function with signature scorer(estimator, X, y).
            If None, the estimator's score method is used.

        remove_outliers_calc_metrics, optional (default=True)
            If True then rows with target ouliers will be dropped on metrics calculation
        """
        trace_id = str(uuid.uuid4())
        start_time = time.time()
        search_progress = SearchProgress(0.0, ProgressStage.START_FIT)
        if progress_callback is not None:
            progress_callback(search_progress)
            progress_bar = None
        else:
            progress_bar = ProgressBar()
            progress_bar.progress = search_progress.to_progress_bar()
            progress_bar.display()

        with MDC(trace_id=trace_id):
            if len(args) > 0:
                msg = f"WARNING: Unsupported positional arguments for fit: {args}"
                self.logger.warning(msg)
                print(msg)
            if len(kwargs) > 0:
                msg = f"WARNING: Unsupported named arguments for fit: {kwargs}"
                self.logger.warning(msg)
                print(msg)

            self.logger.info("Start fit")

            self.__validate_search_keys(self.search_keys, self.search_id)

            try:
                self.X = X
                self.y = y
                self.eval_set = self._check_eval_set(eval_set, X)
                self.dump_input(trace_id, X, y, eval_set)
                self.__inner_fit(
                    trace_id,
                    X,
                    y,
                    self.eval_set,
                    progress_bar,
                    start_time=start_time,
                    exclude_features_sources=exclude_features_sources,
                    calculate_metrics=calculate_metrics,
                    estimator=estimator,
                    scoring=scoring,
                    importance_threshold=importance_threshold,
                    max_features=max_features,
                    remove_outliers_calc_metrics=remove_outliers_calc_metrics,
                    progress_callback=progress_callback,
                    search_id_callback=search_id_callback,
                )
                self.logger.info("Fit finished successfully")
                search_progress = SearchProgress(100.0, ProgressStage.FINISHED)
                if progress_bar is not None:
                    progress_bar.progress = search_progress.to_progress_bar()
                if progress_callback is not None:
                    progress_callback(search_progress)
            except Exception as e:
                search_progress = SearchProgress(100.0, ProgressStage.FAILED)
                if progress_bar is not None:
                    progress_bar.progress = search_progress.to_progress_bar()
                if progress_callback is not None:
                    progress_callback(search_progress)
                error_message = "Failed on inner fit" + (
                    " with validation error" if isinstance(e, ValidationError) else ""
                )
                self.logger.exception(error_message)
                if len(e.args) > 0 and (
                    "File doesn't intersect with any ADS" in str(e.args[0]) or "Empty intersection" in str(e.args[0])
                ):
                    self.__display_support_link(bundle.get("features_info_zero_important_features"))
                elif isinstance(e, ValidationError):
                    self._dump_python_libs()
                    self._show_error(str(e))
                    if self.raise_validation_error:
                        raise e
                else:
                    self._dump_python_libs()
                    self.__display_support_link()
                    raise e
            finally:
                self.logger.info(f"Fit elapsed time: {time.time() - start_time}")

    def fit_transform(
        self,
        X: Union[pd.DataFrame, pd.Series, np.ndarray],
        y: Union[pd.DataFrame, pd.Series, np.ndarray, List],
        eval_set: Optional[Union[List[tuple], tuple]] = None,
        *args,
        exclude_features_sources: Optional[List[str]] = None,
        keep_input: bool = True,
        importance_threshold: Optional[float] = None,
        max_features: Optional[int] = None,
        calculate_metrics: Optional[bool] = None,
        scoring: Union[Callable, str, None] = None,
        estimator: Optional[Any] = None,
        remove_outliers_calc_metrics: Optional[bool] = None,
        progress_callback: Optional[Callable[[SearchProgress], Any]] = None,
        **kwargs,
    ) -> pd.DataFrame:
        """Fit to data, then transform it.

        Fits transformer to `X` and `y` and returns a transformed version of `X`.
        If keep_input is True, then all input columns are copied to the output dataframe.

        Parameters
        ----------
        X: pandas.DataFrame of shape (n_samples, n_features)
            Input samples.

        y: array-like of shape (n_samples,)
            Target values.

        eval_set: List[tuple], optional (default=None)
            List of pairs (X, y) for validation.

        keep_input: bool, optional (default=True)
            If True, copy original input columns to the output dataframe.

        importance_threshold: float, optional (default=None)
            Minimum SHAP value to select a feature. Default value is 0.0.

        max_features: int, optional (default=None)
            Maximum number of most important features to select. If None, the number is unlimited.

        calculate_metrics: bool, optional (default=None)
            Whether to calculate and show metrics.

        estimator: sklearn-compatible estimator, optional (default=None)
            Custom estimator for metrics calculation.

        scoring: string or callable, optional (default=None)
            A string or a scorer callable object / function with signature scorer(estimator, X, y).
            If None, the estimator's score method is used.

        remove_outliers_calc_metrics, optional (default=True)
            If True then rows with target ouliers will be dropped on metrics calculation

        Returns
        -------
        X_new: pandas.DataFrame of shape (n_samples, n_features_new)
            Transformed dataframe, enriched with valuable features.
        """

        trace_id = str(uuid.uuid4())
        start_time = time.time()
        with MDC(trace_id=trace_id):
            if len(args) > 0:
                msg = f"WARNING: Unsupported positional arguments for fit_transform: {args}"
                self.logger.warning(msg)
                print(msg)
            if len(kwargs) > 0:
                msg = f"WARNING: Unsupported named arguments for fit_transform: {kwargs}"
                self.logger.warning(msg)
                print(msg)

            self.logger.info("Start fit_transform")

            self.__validate_search_keys(self.search_keys, self.search_id)

            search_progress = SearchProgress(0.0, ProgressStage.START_FIT)
            if progress_callback is not None:
                progress_callback(search_progress)
                progress_bar = None
            else:
                progress_bar = ProgressBar()
                progress_bar.progress = search_progress.to_progress_bar()
                progress_bar.display()
            try:
                self.X = X
                self.y = y
                self.eval_set = self._check_eval_set(eval_set, X)
                self.dump_input(trace_id, X, y, eval_set)

                if _num_samples(drop_duplicates(X)) > Dataset.MAX_ROWS:
                    raise ValidationError(bundle.get("dataset_too_many_rows_registered").format(Dataset.MAX_ROWS))

                self.__inner_fit(
                    trace_id,
                    X,
                    y,
                    self.eval_set,
                    progress_bar,
                    start_time=start_time,
                    exclude_features_sources=exclude_features_sources,
                    calculate_metrics=calculate_metrics,
                    scoring=scoring,
                    estimator=estimator,
                    importance_threshold=importance_threshold,
                    max_features=max_features,
                    remove_outliers_calc_metrics=remove_outliers_calc_metrics,
                    progress_callback=progress_callback,
                )
                self.logger.info("Inner fit finished successfully")
                search_progress = SearchProgress(100.0, ProgressStage.FINISHED)
                if progress_bar is not None:
                    progress_bar.progress = search_progress.to_progress_bar()
                if progress_callback is not None:
                    progress_callback(search_progress)
            except Exception as e:
                search_progress = SearchProgress(100.0, ProgressStage.FAILED)
                if progress_bar is not None:
                    progress_bar.progress = search_progress.to_progress_bar()
                if progress_callback is not None:
                    progress_callback(search_progress)
                error_message = "Failed on inner fit" + (
                    " with validation error" if isinstance(e, ValidationError) else ""
                )
                self.logger.exception(error_message)
                if len(e.args) > 0 and (
                    "File doesn't intersect with any ADS" in str(e.args[0]) or "Empty intersection" in str(e.args[0])
                ):
                    self.__display_support_link(bundle.get("features_info_zero_important_features"))
                    return None
                elif isinstance(e, ValidationError):
                    self._dump_python_libs()
                    self._show_error(str(e))
                    if self.raise_validation_error:
                        raise e
                    return None
                else:
                    self._dump_python_libs()
                    self.__display_support_link()
                    raise e
            finally:
                self.logger.info(f"Fit elapsed time: {time.time() - start_time}")

            result = self.transform(
                X,
                exclude_features_sources=exclude_features_sources,
                keep_input=keep_input,
                importance_threshold=importance_threshold,
                max_features=max_features,
                trace_id=trace_id,
                silent_mode=True,
                progress_bar=progress_bar,
                progress_callback=progress_callback,
            )
            self.logger.info("Fit_transform finished successfully")
            return result

    def transform(
        self,
        X: pd.DataFrame,
        *args,
        exclude_features_sources: Optional[List[str]] = None,
        keep_input: bool = True,
        importance_threshold: Optional[float] = None,
        max_features: Optional[int] = None,
        trace_id: Optional[str] = None,
        metrics_calculation: bool = False,
        silent_mode=False,
        progress_bar: Optional[ProgressBar] = None,
        progress_callback: Optional[Callable[[SearchProgress], Any]] = None,
        **kwargs,
    ) -> pd.DataFrame:
        """Transform `X`.

        Returns a transformed version of `X`.
        If keep_input is True, then all input columns are copied to the output dataframe.

        Parameters
        ----------
        X: pandas.DataFrame of shape (n_samples, n_features)
            Input samples.

        keep_input: bool, optional (default=True)
            If True, copy original input columns to the output dataframe.

        importance_threshold: float, optional (default=None)
            Minimum SHAP value to select a feature. Default value is 0.0.

        max_features: int, optional (default=None)
            Maximum number of most important features to select. If None, the number is unlimited.

        Returns
        -------
        X_new: pandas.DataFrame of shape (n_samples, n_features_new)
            Transformed dataframe, enriched with valuable features.
        """

        trace_id = trace_id or str(uuid.uuid4())
        start_time = time.time()
        search_progress = SearchProgress(0.0, ProgressStage.START_TRANSFORM)
        if progress_callback is not None:
            progress_callback(search_progress)
            progress_bar = None
        else:
            new_progress = progress_bar is None
            progress_bar = progress_bar or ProgressBar()
            progress_bar.progress = search_progress.to_progress_bar()
            if new_progress:
                progress_bar.display()
        with MDC(trace_id=trace_id):
            if len(args) > 0:
                msg = f"WARNING: Unsupported positional arguments for transform: {args}"
                self.logger.warning(msg)
                print(msg)
            if len(kwargs) > 0:
                msg = f"WARNING: Unsupported named arguments for transform: {kwargs}"
                self.logger.warning(msg)
                print(msg)

            self.logger.info("Start transform")

            self.__validate_search_keys(self.search_keys, self.search_id)
            try:
                if len(self.feature_names_) == 0:
                    self.logger.warning(bundle.get("no_important_features_for_transform"))
                    return X

                if self._has_paid_features(exclude_features_sources):
                    msg = bundle.get("transform_with_paid_features")
                    self.logger.warning(msg)
                    self.__display_support_link(msg)
                    return None

                if not metrics_calculation:
                    transform_usage = self.rest_client.get_current_transform_usage(trace_id)
                    self.logger.info(f"Current transform usage: {transform_usage}. Transforming {len(X)} rows")
                    if transform_usage.has_limit:
                        if len(X) > transform_usage.rest_rows:
                            msg = bundle.get("transform_usage_warning").format(len(X), transform_usage.rest_rows)
                            self.logger.warning(msg)
                            print(msg)
                            show_request_quote_button()
                            return None
                        else:
                            msg = bundle.get("transform_usage_info").format(
                                transform_usage.limit, transform_usage.transformed_rows
                            )
                            self.logger.info("transform_usage_warning")
                            print(msg)

                self.dump_input(trace_id, X)

                result = self.__inner_transform(
                    trace_id,
                    X,
                    start_time,
                    exclude_features_sources=exclude_features_sources,
                    importance_threshold=importance_threshold,
                    max_features=max_features,
                    metrics_calculation=metrics_calculation,
                    silent_mode=silent_mode,
                    progress_bar=progress_bar,
                )
                self.logger.info("Transform finished successfully")
                search_progress = SearchProgress(100.0, ProgressStage.FINISHED)
                if progress_bar is not None:
                    progress_bar.progress = search_progress.to_progress_bar()
                if progress_callback is not None:
                    progress_callback(search_progress)
            except Exception as e:
                search_progress = SearchProgress(100.0, ProgressStage.FINISHED)
                if progress_bar is not None:
                    progress_bar.progress = search_progress.to_progress_bar()
                if progress_callback is not None:
                    progress_callback(search_progress)
                error_message = "Failed on inner transform" + (
                    " with validation error" if isinstance(e, ValidationError) else ""
                )
                self.logger.exception(error_message)
                if len(e.args) > 0 and (
                    "File doesn't intersect with any ADS" in str(e.args[0]) or "Empty intersection" in str(e.args[0])
                ):
                    self.__display_support_link(bundle.get("features_info_zero_important_features"))
                    return None
                elif len(e.args) > 0 and (
                    "You have reached the quota limit of trial data usage" in str(e.args[0])
                    or "Current user hasn't access to trial features" in str(e.args[0])
                ):
                    self.__display_support_link(bundle.get("trial_quota_limit_riched"))
                    return None
                elif isinstance(e, ValidationError):
                    self._dump_python_libs()
                    self._show_error(str(e))
                    if self.raise_validation_error:
                        raise e
                    return None
                else:
                    if not silent_mode:
                        self._dump_python_libs()
                        self.__display_support_link()
                    raise e
            finally:
                self.logger.info(f"Transform elapsed time: {time.time() - start_time}")

            if result is not None:
                if self.country_added:
                    result = drop_existing_columns(result, COUNTRY)

                if keep_input:
                    return result
                else:
                    return drop_existing_columns(result, X.columns)

    def calculate_metrics(
        self,
        X: Union[pd.DataFrame, pd.Series, np.ndarray, None] = None,
        y: Union[pd.DataFrame, pd.Series, np.ndarray, List, None] = None,
        eval_set: Optional[Union[List[tuple], tuple]] = None,
        *args,
        scoring: Union[Callable, str, None] = None,
        cv: Union[BaseCrossValidator, CVType, None] = None,
        estimator=None,
        exclude_features_sources: Optional[List[str]] = None,
        importance_threshold: Optional[float] = None,
        max_features: Optional[int] = None,
        remove_outliers_calc_metrics: Optional[bool] = None,
        trace_id: Optional[str] = None,
        silent: bool = False,
        progress_bar: Optional[ProgressBar] = None,
        progress_callback: Optional[Callable[[SearchProgress], Any]] = None,
        **kwargs,
    ) -> Optional[pd.DataFrame]:
        """Calculate metrics

        Parameters
        ----------
        X: pandas.DataFrame of shape (n_samples, n_features), optional (default=None)
            Input samples. If not passed then X from fit will be used

        y: array-like of shape (n_samples,), optional (default=None)
            Target values. If X not passed then y from fit will be used

        eval_set: List[tuple], optional (default=None)
            List of pairs (X, y) for validation. If X not passed then eval_set from fit will be used

        scoring: string or callable, optional (default=None)
            A string or a scorer callable object / function with signature scorer(estimator, X, y).
            If None, the estimator's score method is used.

        cv: sklearn.model_selection.BaseCrossValidator, optional (default=None)
            Custom cross validator to calculate metric on train.

        estimator: sklearn-compatible estimator, optional (default=None)
            Custom estimator for metrics calculation. If not passed then CatBoost will be used.

        importance_threshold: float, optional (default=None)
            Minimum SHAP value to select a feature. Default value is 0.0.

        max_features: int, optional (default=None)
            Maximum number of most important features to select. If None, the number is unlimited.

        remove_outliers_calc_metrics, optional (default=True)
            If True then rows with target ouliers will be dropped on metrics calculation

        Returns
        -------
        metrics: pandas.DataFrame
            Dataframe with metrics calculated on train and validation datasets.
        """

        trace_id = trace_id or str(uuid.uuid4())
        start_time = time.time()
        with MDC(trace_id=trace_id):
            if len(args) > 0:
                msg = f"WARNING: Unsupported positional arguments for calculate_metrics: {args}"
                self.logger.warning(msg)
                print(msg)
            if len(kwargs) > 0:
                msg = f"WARNING: Unsupported named arguments for calculate_metrics: {kwargs}"
                self.logger.warning(msg)
                print(msg)

            self.__validate_search_keys(self.search_keys, self.search_id)

            try:
                self.__log_debug_information(
                    X if X is not None else self.X,
                    y if y is not None else self.y,
                    eval_set if eval_set is not None else self.eval_set,
                    exclude_features_sources=exclude_features_sources,
                    cv=cv if cv is not None else self.cv,
                    importance_threshold=importance_threshold,
                    max_features=max_features,
                    scoring=scoring,
                    estimator=estimator,
                    remove_outliers_calc_metrics=remove_outliers_calc_metrics,
                )

                if (
                    self._search_task is None
                    or self._search_task.provider_metadata_v2 is None
                    or len(self._search_task.provider_metadata_v2) == 0
                    or (self.X is None and X is None)
                    or (self.y is None and y is None)
                ):
                    raise ValidationError(bundle.get("metrics_unfitted_enricher"))

                if X is not None and y is None:
                    raise ValidationError("X passed without y")

                effective_X = X if X is not None else self.X
                effective_eval_set = eval_set if eval_set is not None else self.eval_set

                effective_X = X if X is not None else self.X
                effective_eval_set = eval_set if eval_set is not None else self.eval_set

<<<<<<< HEAD
                effective_X = X if X is not None else self.X
                effective_eval_set = eval_set if eval_set is not None else self.eval_set

=======
>>>>>>> c4df22ba
                validate_scoring_argument(scoring)

                self._validate_baseline_score(effective_X, effective_eval_set)

                if self._has_paid_features(exclude_features_sources):
                    msg = bundle.get("metrics_with_paid_features")
                    self.logger.warning(msg)
                    self.__display_support_link(msg)
                    return None

                cat_features = None
                search_keys_for_metrics = []
                if (
                    estimator is not None
                    and hasattr(estimator, "get_param")
                    and estimator.get_param("cat_features") is not None
                ):
                    cat_features = estimator.get_param("cat_features")
                    if len(cat_features) > 0 and isinstance(cat_features[0], int):
                        effectiveX = X or self.X
                        cat_features = [effectiveX.columns[i] for i in cat_features]
                        for cat_feature in cat_features:
                            if cat_feature in self.search_keys:
                                if self.search_keys[cat_feature] in [SearchKey.COUNTRY, SearchKey.POSTAL_CODE]:
                                    search_keys_for_metrics.append(cat_feature)
                                else:
                                    raise ValidationError(bundle.get("cat_feature_search_key").format(cat_feature))

                prepared_data = self._prepare_data_for_metrics(
                    trace_id=trace_id,
                    X=X,
                    y=y,
                    eval_set=eval_set,
                    exclude_features_sources=exclude_features_sources,
                    importance_threshold=importance_threshold,
                    max_features=max_features,
                    remove_outliers_calc_metrics=remove_outliers_calc_metrics,
                    search_keys_for_metrics=search_keys_for_metrics,
                    progress_bar=progress_bar,
                    progress_callback=progress_callback,
                )
                if prepared_data is None:
                    return None
                (
                    validated_X,
                    fitting_X,
                    y_sorted,
                    fitting_enriched_X,
                    enriched_y_sorted,
                    fitting_eval_set_dict,
                    search_keys,
                    groups,
                ) = prepared_data

                gc.collect()

                print(bundle.get("metrics_start"))
                with Spinner():
                    if fitting_X.shape[1] == 0 and fitting_enriched_X.shape[1] == 0:
                        print(bundle.get("metrics_no_important_free_features"))
                        self.logger.warning("No client or free relevant ADS features found to calculate metrics")
                        self.warning_counter.increment()
                        return None

                    self._check_train_and_eval_target_distribution(y_sorted, fitting_eval_set_dict)

                    has_date = self._get_date_column(search_keys) is not None
                    model_task_type = self.model_task_type or define_task(y_sorted, has_date, self.logger, silent=True)
                    _cv = cv or self.cv
                    if groups is None and _cv == CVType.group_k_fold:
                        self.logger.info("Replacing group_k_fold with k_fold as no groups were found")
                        _cv = CVType.k_fold
                    if not isinstance(_cv, BaseCrossValidator):
                        date_column = self._get_date_column(search_keys)
                        date_series = validated_X[date_column] if date_column is not None else None
                        _cv = CVConfig(
                            _cv, date_series, self.random_state, self._search_task.get_shuffle_kfold()
                        ).get_cv()

                    wrapper = EstimatorWrapper.create(
                        estimator,
                        self.logger,
                        model_task_type,
                        _cv,
                        fitting_enriched_X,
                        scoring,
                        groups=groups,
                        text_features=self.generate_features,
                    )
                    metric = wrapper.metric_name
                    multiplier = wrapper.multiplier

                    # 1 If client features are presented - fit and predict with KFold CatBoost model
                    # on etalon features and calculate baseline metric
                    etalon_metric = None
                    baseline_estimator = None
                    custom_loss_add_params = get_additional_params_custom_loss(
                        self.loss, model_task_type, logger=self.logger
                    )
                    if fitting_X.shape[1] > 0:
                        self.logger.info(
                            f"Calculate baseline {metric} on train client features: {fitting_X.columns.to_list()}"
                        )
                        baseline_estimator = EstimatorWrapper.create(
                            estimator,
                            self.logger,
                            model_task_type,
                            _cv,
                            fitting_enriched_X,
                            scoring,
                            cat_features,
                            add_params=custom_loss_add_params,
                            groups=groups,
                            text_features=self.generate_features,
                        )
                        etalon_metric = baseline_estimator.cross_val_predict(
                            fitting_X, y_sorted, self.baseline_score_column
                        )
                        self.logger.info(f"Baseline {metric} on train client features: {etalon_metric}")

                    # 2 Fit and predict with KFold Catboost model on enriched tds
                    # and calculate final metric (and uplift)
                    enriched_estimator = None
                    if set(fitting_X.columns) != set(fitting_enriched_X.columns):
                        self.logger.info(
                            f"Calculate enriched {metric} on train combined "
                            f"features: {fitting_enriched_X.columns.to_list()}"
                        )
                        enriched_estimator = EstimatorWrapper.create(
                            estimator,
                            self.logger,
                            model_task_type,
                            _cv,
                            fitting_enriched_X,
                            scoring,
                            cat_features,
                            add_params=custom_loss_add_params,
                            groups=groups,
                            text_features=self.generate_features,
                        )
                        enriched_metric = enriched_estimator.cross_val_predict(fitting_enriched_X, enriched_y_sorted)
                        self.logger.info(f"Enriched {metric} on train combined features: {enriched_metric}")
                        if etalon_metric is not None:
                            uplift = (enriched_metric - etalon_metric) * multiplier
                        else:
                            uplift = None
                    else:
                        enriched_metric = None
                        uplift = None

                    effective_X = X if X is not None else self.X
                    effective_y = y if y is not None else self.y
                    train_metrics = {
                        bundle.get("quality_metrics_segment_header"): bundle.get("quality_metrics_train_segment"),
                        bundle.get("quality_metrics_rows_header"): _num_samples(effective_X),
                        # bundle.get("quality_metrics_match_rate_header"): self._search_task.initial_max_hit_rate_v2(),
                    }
                    if model_task_type in [ModelTaskType.BINARY, ModelTaskType.REGRESSION] and is_numeric_dtype(
                        y_sorted
                    ):
                        train_metrics[bundle.get("quality_metrics_mean_target_header")] = round(np.mean(effective_y), 4)
                    if etalon_metric is not None:
                        train_metrics[bundle.get("quality_metrics_baseline_header").format(metric)] = etalon_metric
                    if enriched_metric is not None:
                        train_metrics[bundle.get("quality_metrics_enriched_header").format(metric)] = enriched_metric
                    if uplift is not None:
                        train_metrics[bundle.get("quality_metrics_uplift_header")] = uplift
                    metrics = [train_metrics]

                    # 3 If eval_set is presented - fit final model on train enriched data and score each
                    # validation dataset and calculate final metric (and uplift)
                    # max_initial_eval_set_hit_rate = self._search_task.get_max_initial_eval_set_hit_rate_v2()
                    if len(fitting_eval_set_dict) > 0:
                        for idx in fitting_eval_set_dict.keys():
                            # eval_hit_rate = max_initial_eval_set_hit_rate[idx + 1]

                            (
                                eval_X_sorted,
                                eval_y_sorted,
                                enriched_eval_X_sorted,
                                enriched_eval_y_sorted,
                            ) = fitting_eval_set_dict[idx]

                            if baseline_estimator is not None:
                                self.logger.info(
                                    f"Calculate baseline {metric} on eval set {idx + 1} "
                                    f"on client features: {eval_X_sorted.columns.to_list()}"
                                )
                                etalon_eval_metric = baseline_estimator.calculate_metric(
                                    eval_X_sorted, eval_y_sorted, self.baseline_score_column
                                )
                                self.logger.info(
                                    f"Baseline {metric} on eval set {idx + 1} client features: {etalon_eval_metric}"
                                )
                            else:
                                etalon_eval_metric = None

                            if enriched_estimator is not None:
                                self.logger.info(
                                    f"Calculate enriched {metric} on eval set {idx + 1} "
                                    f"on combined features: {enriched_eval_X_sorted.columns.to_list()}"
                                )
                                enriched_eval_metric = enriched_estimator.calculate_metric(
                                    enriched_eval_X_sorted, enriched_eval_y_sorted
                                )
                                self.logger.info(
                                    f"Enriched {metric} on eval set {idx + 1} combined features: {enriched_eval_metric}"
                                )
                            else:
                                enriched_eval_metric = None

                            if etalon_eval_metric is not None and enriched_eval_metric is not None:
                                eval_uplift = (enriched_eval_metric - etalon_eval_metric) * multiplier
                            else:
                                eval_uplift = None

                            effective_eval_set = eval_set if eval_set is not None else self.eval_set
                            eval_metrics = {
                                bundle.get("quality_metrics_segment_header"): bundle.get(
                                    "quality_metrics_eval_segment"
                                ).format(idx + 1),
                                bundle.get("quality_metrics_rows_header"): _num_samples(effective_eval_set[idx][0]),
                                # bundle.get("quality_metrics_match_rate_header"): eval_hit_rate,
                            }
                            if model_task_type in [ModelTaskType.BINARY, ModelTaskType.REGRESSION] and is_numeric_dtype(
                                eval_y_sorted
                            ):
                                eval_metrics[bundle.get("quality_metrics_mean_target_header")] = round(
                                    np.mean(effective_eval_set[idx][1]), 4
                                )
                            if etalon_eval_metric is not None:
                                eval_metrics[
                                    bundle.get("quality_metrics_baseline_header").format(metric)
                                ] = etalon_eval_metric
                            if enriched_eval_metric is not None:
                                eval_metrics[
                                    bundle.get("quality_metrics_enriched_header").format(metric)
                                ] = enriched_eval_metric
                            if eval_uplift is not None:
                                eval_metrics[bundle.get("quality_metrics_uplift_header")] = eval_uplift

                            metrics.append(eval_metrics)

                    metrics_df = pd.DataFrame(metrics)
                    mean_target_hdr = bundle.get("quality_metrics_mean_target_header")
                    if mean_target_hdr in metrics_df.columns:
                        metrics_df[mean_target_hdr] = metrics_df[mean_target_hdr].astype("float64")
                    do_without_pandas_limits(
                        lambda: self.logger.info(f"Metrics calculation finished successfully:\n{metrics_df}")
                    )

                    uplift_col = bundle.get("quality_metrics_uplift_header")
                    date_column = self._get_date_column(search_keys)
                    if (
                        uplift_col in metrics_df.columns
                        and (metrics_df[uplift_col] < 0).any()
                        and model_task_type == ModelTaskType.REGRESSION
                        and self.cv not in [CVType.time_series, CVType.blocked_time_series]
                        and date_column is not None
                        and is_time_series(validated_X, date_column)
                    ):
                        msg = bundle.get("metrics_negative_uplift_without_cv")
                        self.logger.warning(msg)
                        self.__display_support_link(msg)
                    elif uplift_col in metrics_df.columns and (metrics_df[uplift_col] < 0).any():
                        self.logger.warning("Uplift is negative")

                    return metrics_df
            except Exception as e:
                error_message = "Failed to calculate metrics" + (
                    " with validation error" if isinstance(e, ValidationError) else ""
                )
                self.logger.exception(error_message)
                if len(e.args) > 0 and (
                    "You have reached the quota limit of trial data usage" in str(e.args[0])
                    or "Current user hasn't access to trial features" in str(e.args[0])
                ):
                    self.__display_support_link(bundle.get("trial_quota_limit_riched"))
                elif isinstance(e, ValidationError):
                    self._dump_python_libs()
                    self._show_error(str(e))
                    if self.raise_validation_error:
                        raise e
                else:
                    if not silent:
                        self._dump_python_libs()
                        self.__display_support_link()
                    raise e
            finally:
                self.logger.info(f"Calculating metrics elapsed time: {time.time() - start_time}")

    def _check_train_and_eval_target_distribution(self, y, eval_set_dict):
        uneven_distribution = False
        for eval_set in eval_set_dict.values():
            _, eval_y, _, _ = eval_set
            res = ks_2samp(y, eval_y)
            if res[1] < 0.05:
                uneven_distribution = True
        if uneven_distribution:
            msg = bundle.get("uneven_eval_target_distribution")
            print(msg)
            self.logger.warning(msg)

    def _has_features_with_commercial_schema(
        self, commercial_schema: str, exclude_features_sources: Optional[List[str]]
    ) -> bool:
        return len(self._get_features_with_commercial_schema(commercial_schema, exclude_features_sources)) > 0

    def _get_features_with_commercial_schema(
        self, commercial_schema: str, exclude_features_sources: Optional[List[str]]
    ) -> List[str]:
        if exclude_features_sources:
            filtered_features_info = self.features_info[
                ~self.features_info[bundle.get("features_info_name")].isin(exclude_features_sources)
            ]
        else:
            filtered_features_info = self.features_info
        return list(
            filtered_features_info.loc[
                filtered_features_info[bundle.get("features_info_commercial_schema")] == commercial_schema,
                bundle.get("features_info_name"),
            ].values
        )

    def _has_trial_features(self, exclude_features_sources: Optional[List[str]]) -> bool:
        return self._has_features_with_commercial_schema(CommercialSchema.TRIAL.value, exclude_features_sources)

    def _has_paid_features(self, exclude_features_sources: Optional[List[str]]) -> bool:
        return self._has_features_with_commercial_schema(CommercialSchema.PAID.value, exclude_features_sources)

    def _extend_x(self, x: pd.DataFrame, is_demo_dataset: bool) -> Tuple[pd.DataFrame, Dict[str, SearchKey]]:
        search_keys = self.search_keys.copy()
        search_keys = self.__prepare_search_keys(x, search_keys, is_demo_dataset, is_transform=True, silent_mode=True)

        extended_X = x.copy()
        generated_features = []
        date_column = self._get_date_column(search_keys)
        if date_column is not None:
            converter = DateTimeSearchKeyConverter(date_column, self.date_format, self.logger)
            extended_X = converter.convert(extended_X, keep_time=True)
            generated_features.extend(converter.generated_features)
        email_column = self._get_email_column(search_keys)
        hem_column = self._get_hem_column(search_keys)
        if email_column:
            converter = EmailSearchKeyConverter(email_column, hem_column, search_keys, self.logger)
            extended_X = converter.convert(extended_X)
            generated_features.extend(converter.generated_features)
        if (
            self.detect_missing_search_keys
            and list(search_keys.values()) == [SearchKey.DATE]
            and self.country_code is None
        ):
            converter = IpToCountrySearchKeyConverter(search_keys, self.logger)
            extended_X = converter.convert(extended_X)
        generated_features = [f for f in generated_features if f in self.fit_generated_features]

        return extended_X, search_keys

    def _is_input_same_as_fit(
        self,
        X: Union[pd.DataFrame, pd.Series, np.ndarray, None] = None,
        y: Union[pd.DataFrame, pd.Series, np.ndarray, List, None] = None,
        eval_set: Optional[List[tuple]] = None,
    ) -> Tuple:
        if X is None:
            return True, self.X, self.y, self.eval_set

        checked_eval_set = self._check_eval_set(eval_set, X)

        if (
            X is self.X
            and y is self.y
            and (
                (checked_eval_set == [] and self.eval_set == [])
                or (
                    len(checked_eval_set) == len(self.eval_set)
                    and all(
                        [
                            eval_x is self_eval_x and eval_y is self_eval_y
                            for ((eval_x, eval_y), (self_eval_x, self_eval_y)) in zip(checked_eval_set, self.eval_set)
                        ]
                    )
                )
            )
        ):
            return True, self.X, self.y, self.eval_set
        else:
            self.logger.info("Passed X, y and eval_set that differs from passed on fit. Transform will be used")
            return False, X, y, checked_eval_set

    def _prepare_data_for_metrics(
        self,
        trace_id: str,
        X: Union[pd.DataFrame, pd.Series, np.ndarray, None] = None,
        y: Union[pd.DataFrame, pd.Series, np.ndarray, List, None] = None,
        eval_set: Optional[Union[List[tuple], tuple]] = None,
        exclude_features_sources: Optional[List[str]] = None,
        importance_threshold: Optional[float] = None,
        max_features: Optional[int] = None,
        remove_outliers_calc_metrics: Optional[bool] = None,
        search_keys_for_metrics: Optional[List[str]] = None,
        progress_bar: Optional[ProgressBar] = None,
        progress_callback: Optional[Callable[[SearchProgress], Any]] = None,
    ):
        is_input_same_as_fit, X, y, eval_set = self._is_input_same_as_fit(X, y, eval_set)
        is_demo_dataset = hash_input(X, y, eval_set) in DEMO_DATASET_HASHES
        validated_X = self._validate_X(X)
        validated_y = self._validate_y(validated_X, y)
        checked_eval_set = self._check_eval_set(eval_set, X)
        validated_eval_set = (
            [self._validate_eval_set_pair(validated_X, eval_set_pair) for eval_set_pair in checked_eval_set]
            if checked_eval_set
            else None
        )

        X_sampled, y_sampled, enriched_X, eval_set_sampled_dict, search_keys = self._sample_data_for_metrics(
            trace_id,
            validated_X,
            validated_y,
            validated_eval_set,
            exclude_features_sources,
            is_input_same_as_fit,
            is_demo_dataset,
            remove_outliers_calc_metrics,
            progress_bar,
            progress_callback,
        )

        excluding_search_keys = list(search_keys.keys())
        if search_keys_for_metrics is not None and len(search_keys_for_metrics) > 0:
            excluding_search_keys = [sk for sk in excluding_search_keys if sk not in search_keys_for_metrics]
        client_features = [
            c
            for c in X_sampled.columns.to_list()
            if c
            not in (
                excluding_search_keys
                + list(self.fit_dropped_features)
                + [DateTimeSearchKeyConverter.DATETIME_COL, SYSTEM_RECORD_ID]
            )
        ]

        filtered_enriched_features = self.__filtered_enriched_features(
            importance_threshold,
            max_features,
        )

        X_sorted, y_sorted = self._sort_by_system_record_id(X_sampled, y_sampled, self.cv)
        enriched_X_sorted, enriched_y_sorted = self._sort_by_system_record_id(enriched_X, y_sampled, self.cv)

        group_columns = sorted(self._get_group_columns(enriched_X_sorted, search_keys))
        groups = (
            None
            if not group_columns or self.cv != CVType.group_k_fold
            else reduce(
                lambda left, right: left + "_" + right, [enriched_X_sorted[c].astype(str) for c in group_columns]
            ).factorize()[0]
        )

        existing_filtered_enriched_features = [c for c in filtered_enriched_features if c in enriched_X_sorted.columns]

        fitting_X = X_sorted[client_features].copy()
        fitting_enriched_X = enriched_X_sorted[client_features + existing_filtered_enriched_features].copy()

        # Detect and drop high cardinality columns in train
        columns_with_high_cardinality = FeaturesValidator.find_high_cardinality(fitting_X)
        columns_with_high_cardinality = [
            c for c in columns_with_high_cardinality if c not in (self.generate_features or [])
        ]
        self.logger.info(
            f"Columns {columns_with_high_cardinality} will be dropped for metrics calculation due to high cardinality"
        )
        fitting_X = drop_existing_columns(fitting_X, columns_with_high_cardinality)
        fitting_enriched_X = drop_existing_columns(fitting_enriched_X, columns_with_high_cardinality)

        fitting_eval_set_dict = dict()
        for idx, eval_tuple in eval_set_sampled_dict.items():
            eval_X_sampled, enriched_eval_X, eval_y_sampled = eval_tuple
            eval_X_sorted, eval_y_sorted = self._sort_by_system_record_id(eval_X_sampled, eval_y_sampled, self.cv)
            enriched_eval_X_sorted, enriched_eval_y_sorted = self._sort_by_system_record_id(
                enriched_eval_X, eval_y_sampled, self.cv
            )
            fitting_eval_X = eval_X_sorted[client_features].copy()
            fitting_enriched_eval_X = enriched_eval_X_sorted[
                client_features + existing_filtered_enriched_features
            ].copy()

            # Drop high cardinality columns in eval set
            fitting_eval_X = drop_existing_columns(fitting_eval_X, columns_with_high_cardinality)
            fitting_enriched_eval_X = drop_existing_columns(fitting_enriched_eval_X, columns_with_high_cardinality)

            fitting_eval_set_dict[idx] = (
                fitting_eval_X,
                eval_y_sorted,
                fitting_enriched_eval_X,
                enriched_eval_y_sorted,
            )

        return (
            validated_X,
            fitting_X,
            y_sorted,
            fitting_enriched_X,
            enriched_y_sorted,
            fitting_eval_set_dict,
            search_keys,
            groups,
        )

    _SampledDataForMetrics = namedtuple(
        "_SampledDataForMetrics", "X_sampled y_sampled enriched_X eval_set_sampled_dict search_keys"
    )

    def _sample_data_for_metrics(
        self,
        trace_id: str,
        validated_X: Union[pd.DataFrame, pd.Series, np.ndarray, None],
        validated_y: Union[pd.DataFrame, pd.Series, np.ndarray, List, None],
        eval_set: Optional[List[tuple]],
        exclude_features_sources: Optional[List[str]],
        is_input_same_as_fit: bool,
        is_demo_dataset: bool,
        remove_outliers_calc_metrics: Optional[bool],
        progress_bar: Optional[ProgressBar],
        progress_callback: Optional[Callable[[SearchProgress], Any]],
    ) -> _SampledDataForMetrics:
        if self.__cached_sampled_datasets is not None and is_input_same_as_fit and remove_outliers_calc_metrics is None:
            self.logger.info("Cached enriched dataset found - use it")
            return self.__get_sampled_cached_enriched(exclude_features_sources)
        elif len(self.feature_importances_) == 0:
            self.logger.info("No external features selected. So use only input datasets for metrics calculation")
            return self.__sample_only_input(validated_X, validated_y, eval_set, is_demo_dataset)
        elif not self.imbalanced and not exclude_features_sources and is_input_same_as_fit:
            self.logger.info("Dataset is not imbalanced, so use enriched_X from fit")
            return self.__sample_balanced(eval_set, trace_id, remove_outliers_calc_metrics)
        else:
            self.logger.info("Dataset is imbalanced or exclude_features_sources or X was passed. Run transform")
            print(bundle.get("prepare_data_for_metrics"))
            return self.__sample_imbalanced(
                validated_X,
                validated_y,
                eval_set,
                is_demo_dataset,
                exclude_features_sources,
                trace_id,
                progress_bar,
                progress_callback,
            )

    def __get_sampled_cached_enriched(self, exclude_features_sources: Optional[List[str]]) -> _SampledDataForMetrics:
        X_sampled, y_sampled, enriched_X, eval_set_sampled_dict, search_keys = self.__cached_sampled_datasets
        if exclude_features_sources:
            enriched_X = drop_existing_columns(enriched_X, exclude_features_sources)

        return self.__mk_sampled_data_tuple(X_sampled, y_sampled, enriched_X, eval_set_sampled_dict, search_keys)

    def __sample_only_input(
        self, validated_X: pd.DataFrame, validated_y: pd.Series, eval_set: Optional[List[tuple]], is_demo_dataset: bool
    ) -> _SampledDataForMetrics:
        eval_set_sampled_dict = dict()

        df = validated_X.copy()
        df[TARGET] = validated_y

        if eval_set is not None:
            df[EVAL_SET_INDEX] = 0
            for idx, (eval_x, eval_y) in enumerate(eval_set):
                eval_xy = eval_x.copy()
                eval_xy[TARGET] = eval_y
                eval_xy[EVAL_SET_INDEX] = idx + 1
                df = pd.concat([df, eval_xy])

        num_samples = _num_samples(df)
        sample_threshold, sample_rows = (
            (Dataset.FIT_SAMPLE_WITH_EVAL_SET_THRESHOLD, Dataset.FIT_SAMPLE_WITH_EVAL_SET_ROWS)
            if eval_set is not None
            else (Dataset.FIT_SAMPLE_THRESHOLD, Dataset.FIT_SAMPLE_ROWS)
        )
        if num_samples > sample_threshold:
            self.logger.info(f"Downsampling from {num_samples} to {sample_rows}")
            df = df.sample(n=sample_rows, random_state=self.random_state)

        df_extended, search_keys = self._extend_x(df, is_demo_dataset)
        df_extended = self.__add_fit_system_record_id(df_extended, dict(), search_keys)

        train_df = df_extended.query(f"{EVAL_SET_INDEX} == 0") if eval_set is not None else df_extended
        X_sampled = train_df.drop(columns=[TARGET, EVAL_SET_INDEX], errors="ignore")
        y_sampled = train_df[TARGET].copy()
        enriched_X = X_sampled

        if eval_set is not None:
            for idx in range(len(eval_set)):
                eval_xy_sampled = df_extended.query(f"{EVAL_SET_INDEX} == {idx + 1}")
                eval_X_sampled = eval_xy_sampled.drop(columns=[TARGET, EVAL_SET_INDEX], errors="ignore")
                eval_y_sampled = eval_xy_sampled[TARGET].copy()
                enriched_eval_X = eval_X_sampled
                eval_set_sampled_dict[idx] = (eval_X_sampled, enriched_eval_X, eval_y_sampled)
        self.__cached_sampled_datasets = (X_sampled, y_sampled, enriched_X, eval_set_sampled_dict, search_keys)

        return self.__mk_sampled_data_tuple(X_sampled, y_sampled, enriched_X, eval_set_sampled_dict, search_keys)

    def __sample_balanced(
        self,
        eval_set: Optional[List[tuple]],
        trace_id: str,
        remove_outliers_calc_metrics: Optional[bool],
    ) -> _SampledDataForMetrics:
        eval_set_sampled_dict = dict()
        search_keys = self.fit_search_keys

        rows_to_drop = None
        has_date = self._get_date_column(search_keys) is not None
        task_type = self.model_task_type or define_task(
            self.df_with_original_index[TARGET], has_date, self.logger, silent=True
        )
        if task_type == ModelTaskType.REGRESSION:
            target_outliers_df = self._search_task.get_target_outliers(trace_id)
            if target_outliers_df is not None and len(target_outliers_df) > 0:
                outliers = pd.merge(
                    self.df_with_original_index,
                    target_outliers_df,
                    left_on=SYSTEM_RECORD_ID,
                    right_on=SYSTEM_RECORD_ID,
                    how="inner",
                )
                top_outliers = outliers.sort_values(by=TARGET, ascending=False)[TARGET].head(3)
                if remove_outliers_calc_metrics is None or remove_outliers_calc_metrics is True:
                    rows_to_drop = outliers
                    not_msg = ""
                else:
                    not_msg = "not "
                msg = bundle.get("target_outliers_warning").format(len(target_outliers_df), top_outliers, not_msg)
                print(msg)
                self.logger.warning(msg)

        # index in each dataset (X, eval set) may be reordered and non unique, but index in validated datasets
        # can differs from it
        fit_features = self._search_task.get_all_initial_raw_features(trace_id, metrics_calculation=True)
        enriched_Xy, enriched_eval_sets = self.__enrich(
            self.df_with_original_index,
            fit_features,
            rows_to_drop=rows_to_drop,
            drop_system_record_id=False,
        )

<<<<<<< HEAD
        x_columns = [c for c in self.df_with_original_index.columns if c not in [EVAL_SET_INDEX, TARGET]]
        X_sampled = enriched_Xy[x_columns].copy()
        y_sampled = enriched_Xy[TARGET].copy()
        enriched_X = enriched_Xy.drop(columns=[TARGET, EVAL_SET_INDEX], errors="ignore")
=======
        original_df_sampled = self.df_with_original_index[
            self.df_with_original_index[SYSTEM_RECORD_ID].isin(fit_features[SYSTEM_RECORD_ID])
        ]
        enriched_X = drop_existing_columns(enriched_Xy, TARGET)
        if EVAL_SET_INDEX in original_df_sampled.columns:
            Xy_sampled = original_df_sampled.query(f"{EVAL_SET_INDEX} == 0")
        else:
            Xy_sampled = original_df_sampled
        X_sampled = drop_existing_columns(Xy_sampled, [SYSTEM_RECORD_ID, EVAL_SET_INDEX, TARGET])
        search_keys = self.fit_search_keys
        y_sampled = Xy_sampled[TARGET].copy()
>>>>>>> c4df22ba

        self.logger.info(f"Shape of enriched_X: {enriched_X.shape}")
        self.logger.info(f"Shape of X after sampling: {X_sampled.shape}")
        self.logger.info(f"Shape of y after sampling: {len(y_sampled)}")

        if eval_set is not None:
            if len(enriched_eval_sets) != len(eval_set):
                raise ValidationError(
                    bundle.get("metrics_eval_set_count_diff").format(len(enriched_eval_sets), len(eval_set))
                )

            for idx in range(len(eval_set)):
                eval_X_sampled = enriched_eval_sets[idx + 1][x_columns].copy()
                eval_y_sampled = enriched_eval_sets[idx + 1][TARGET].copy()
                enriched_eval_X = enriched_eval_sets[idx + 1].drop(columns=[TARGET, EVAL_SET_INDEX])
                eval_set_sampled_dict[idx] = (eval_X_sampled, enriched_eval_X, eval_y_sampled)

        self.__cached_sampled_datasets = (X_sampled, y_sampled, enriched_X, eval_set_sampled_dict, search_keys)

        return self.__mk_sampled_data_tuple(X_sampled, y_sampled, enriched_X, eval_set_sampled_dict, search_keys)

    def __sample_imbalanced(
        self,
        validated_X: pd.DataFrame,
        validated_y: pd.Series,
        eval_set: Optional[List[tuple]],
        is_demo_dataset: bool,
        exclude_features_sources: Optional[List[str]],
        trace_id: str,
        progress_bar: Optional[ProgressBar],
        progress_callback: Optional[Callable[[SearchProgress], Any]],
    ) -> _SampledDataForMetrics:
        eval_set_sampled_dict = dict()
        if eval_set is not None:
            self.logger.info("Transform with eval_set")
            # concatenate X and eval_set with eval_set_index
            df_with_eval_set_index = validated_X.copy()
            df_with_eval_set_index[TARGET] = validated_y
            df_with_eval_set_index[EVAL_SET_INDEX] = 0
            for idx, eval_pair in enumerate(eval_set):
                eval_x, eval_y = self._validate_eval_set_pair(validated_X, eval_pair)
                eval_df_with_index = eval_x.copy()
                eval_df_with_index[TARGET] = eval_y
                eval_df_with_index[EVAL_SET_INDEX] = idx + 1
                df_with_eval_set_index = pd.concat([df_with_eval_set_index, eval_df_with_index])

            _, df_with_eval_set_index = remove_fintech_duplicates(
                df_with_eval_set_index, self.search_keys, self.logger, silent=True
            )

            # downsample if need to eval_set threshold
            num_samples = _num_samples(df_with_eval_set_index)
            if num_samples > Dataset.FIT_SAMPLE_WITH_EVAL_SET_THRESHOLD:
                self.logger.info(f"Downsampling from {num_samples} to {Dataset.FIT_SAMPLE_WITH_EVAL_SET_ROWS}")
                df_with_eval_set_index = df_with_eval_set_index.sample(
                    n=Dataset.FIT_SAMPLE_WITH_EVAL_SET_ROWS, random_state=self.random_state
                )

<<<<<<< HEAD
            df_extended, search_keys = self._extend_x(df_with_eval_set_index, is_demo_dataset)

=======
            X_sampled = (
                df_with_eval_set_index.query(f"{EVAL_SET_INDEX} == 0").copy().drop(columns=[EVAL_SET_INDEX, TARGET])
            )
            X_sampled, search_keys = self._extend_x(X_sampled, is_demo_dataset)
            y_sampled = df_with_eval_set_index.query(f"{EVAL_SET_INDEX} == 0").copy()[TARGET]
>>>>>>> c4df22ba
            eval_set_sampled_dict = dict()

            df_extended = self.__add_fit_system_record_id(df_extended, dict(), search_keys)

            x_columns = [
                c
                for c in df_extended.columns
                if c not in [TARGET, EVAL_SET_INDEX, DateTimeSearchKeyConverter.DATETIME_COL]
            ]

            tmp_target_name = "__target"
            df_extended.rename(columns={SYSTEM_RECORD_ID: SORT_ID, TARGET: tmp_target_name}, inplace=True)

            enriched_df = self.transform(
                df_extended,
                exclude_features_sources=exclude_features_sources,
                silent_mode=True,
                trace_id=trace_id,
                metrics_calculation=True,
                progress_bar=progress_bar,
                progress_callback=progress_callback,
            )
            if enriched_df is None:
                return None

            enriched_df.rename(columns={SORT_ID: SYSTEM_RECORD_ID, tmp_target_name: TARGET}, inplace=True)

            enriched_Xy = enriched_df.query(f"{EVAL_SET_INDEX} == 0")
            X_sampled = enriched_Xy[x_columns].copy()
            y_sampled = enriched_Xy[TARGET].copy()
            enriched_X = enriched_Xy.drop(columns=[TARGET, EVAL_SET_INDEX])

            for idx in range(len(eval_set)):
                enriched_eval_xy = enriched_df.query(f"{EVAL_SET_INDEX} == {idx + 1}")
                eval_x_sampled = enriched_eval_xy[x_columns].copy()
                eval_y_sampled = enriched_eval_xy[TARGET].copy()
                enriched_eval_x = enriched_eval_xy.drop(columns=[TARGET, EVAL_SET_INDEX])
                eval_set_sampled_dict[idx] = (eval_x_sampled, enriched_eval_x, eval_y_sampled)
        else:
            self.logger.info("Transform without eval_set")
            df = self.X.copy()

            df[TARGET] = validated_y
            num_samples = _num_samples(df)
            if num_samples > Dataset.FIT_SAMPLE_THRESHOLD:
                self.logger.info(f"Downsampling from {num_samples} to {Dataset.FIT_SAMPLE_ROWS}")
                df = df.sample(n=Dataset.FIT_SAMPLE_ROWS, random_state=self.random_state)

            df_extended, search_keys = self._extend_x(df, is_demo_dataset)

            df_extended = self.__add_fit_system_record_id(df_extended, dict(), search_keys)

            x_columns = [c for c in df_extended if c not in [TARGET, DateTimeSearchKeyConverter.DATETIME_COL]]

            tmp_target_name = "__target"
            df_extended.rename(columns={SYSTEM_RECORD_ID: SORT_ID, TARGET: tmp_target_name}, inplace=True)

            enriched_Xy = self.transform(
                df_extended,
                exclude_features_sources=exclude_features_sources,
                silent_mode=True,
                trace_id=trace_id,
                metrics_calculation=True,
                progress_bar=progress_bar,
                progress_callback=progress_callback,
            )
            if enriched_Xy is None:
                return None

            enriched_Xy.rename(columns={SORT_ID: SYSTEM_RECORD_ID, tmp_target_name: TARGET}, inplace=True)

            X_sampled = enriched_Xy[x_columns].copy()  # check that all columns are present
            y_sampled = enriched_Xy[TARGET].copy()
            enriched_X = enriched_Xy.drop(columns=TARGET)

        self.__cached_sampled_datasets = (X_sampled, y_sampled, enriched_X, eval_set_sampled_dict, search_keys)

        return self.__mk_sampled_data_tuple(X_sampled, y_sampled, enriched_X, eval_set_sampled_dict, search_keys)

    def __mk_sampled_data_tuple(
        self,
        X_sampled: pd.DataFrame,
        y_sampled: pd.Series,
        enriched_X: pd.DataFrame,
        eval_set_sampled_dict: Dict,
        search_keys: Dict,
    ):
        search_keys = {k: v for k, v in search_keys.items() if k in X_sampled.columns.to_list()}
        return FeaturesEnricher._SampledDataForMetrics(
            X_sampled, y_sampled, enriched_X, eval_set_sampled_dict, search_keys
        )

    def get_search_id(self) -> Optional[str]:
        """Returns search_id of the fitted enricher. Not available before a successful fit."""
        return self._search_task.search_task_id if self._search_task else None

    def get_features_info(self) -> pd.DataFrame:
        """Returns pandas.DataFrame with SHAP values and other info for each feature."""
        if self._search_task is None or self._search_task.summary is None:
            msg = bundle.get("features_unfitted_enricher")
            self.logger.warning(msg)
            raise NotFittedError(msg)

        return self.features_info

    def get_progress(self, trace_id: Optional[str] = None, search_task: Optional[SearchTask] = None) -> SearchProgress:
        search_task = search_task or self._search_task
        if search_task is not None:
            trace_id = trace_id or uuid.uuid4()
            return search_task.get_progress(trace_id)

    def get_transactional_transform_api(self):
        if self.api_key is None:
            raise ValidationError(bundle.get("transactional_transform_unregistered"))
        if self._search_task is None:
            raise ValidationError(bundle.get("transactional_transform_unfited"))

        def key_example(key: SearchKey):
            if key == SearchKey.COUNTRY:
                return "US"
            if key == SearchKey.DATE:
                return "2020-01-01"
            if key == SearchKey.DATETIME:
                return "2020-01-01T00:12:00"
            if key == SearchKey.EMAIL:
                return "test@email.com"
            if key == SearchKey.HEM:
                return "test_hem"
            if key == SearchKey.IP:
                return "127.0.0.1"
            if key == SearchKey.PHONE:
                return "1029384756"
            if key == SearchKey.POSTAL_CODE:
                return "12345678"
            return "test_value"

        file_metadata = self._search_task.get_file_metadata(str(uuid.uuid4()))
        search_keys = file_metadata.search_types()
        if SearchKey.IPV6_ADDRESS in search_keys:
            search_keys.remove(SearchKey.IPV6_ADDRESS)

        keys = "{" + ", ".join([f'"{key.name}": "{key_example(key)}"' for key in search_keys]) + "}"
        features_for_transform = self._search_task.get_features_for_transform()
        if features_for_transform:
            original_features_for_transform = [
                c.originalName or c.name for c in file_metadata.columns if c.name in features_for_transform
            ]
            features_section = (
                ', "features": {'
                + ", ".join([f'"{feature}": "test_value"' for feature in original_features_for_transform])
                + "}"
            )
        else:
            features_section = ""

        api_example = f"""curl 'https://inference-upgini.azurewebsites.net/api/http_inference_trigger' \\
    -H 'Authorization: {self.api_key}' \\
    -H 'Content-Type: application/json' \\
    -d '{{"search_id": "{self._search_task.search_task_id}", "search_keys": {keys}{features_section}}}'"""
        return api_example

    def _get_copy_of_runtime_parameters(self) -> RuntimeParameters:
        return RuntimeParameters(properties=self.runtime_parameters.properties.copy())

    def __inner_transform(
        self,
        trace_id: str,
        X: pd.DataFrame,
        start_time: int,
        *,
        exclude_features_sources: Optional[List[str]] = None,
        importance_threshold: Optional[float],
        max_features: Optional[int],
        metrics_calculation: bool = False,
        silent_mode: bool = False,
        progress_bar: Optional[ProgressBar] = None,
        progress_callback: Optional[Callable[[SearchProgress], Any]] = None,
    ) -> pd.DataFrame:
        with MDC(trace_id=trace_id):
            if self._search_task is None:
                raise NotFittedError(bundle.get("transform_unfitted_enricher"))

            validated_X = self._validate_X(X, is_transform=True)

            is_demo_dataset = hash_input(validated_X) in DEMO_DATASET_HASHES

            if (
                self._has_trial_features(exclude_features_sources)
                and not metrics_calculation
                and not self.__is_registered
                and not is_demo_dataset
            ):
                msg = bundle.get("transform_with_trial_features")
                self.logger.warning(msg)
                print(msg)

            columns_to_drop = [c for c in validated_X.columns if c in self.feature_names_]
            if len(columns_to_drop) > 0:
                msg = bundle.get("x_contains_enriching_columns").format(columns_to_drop)
                self.logger.warning(msg)
                print(msg)
                validated_X = validated_X.drop(columns=columns_to_drop)

            self.__log_debug_information(X, exclude_features_sources=exclude_features_sources)

            search_keys = self.search_keys.copy()
            search_keys = self.__prepare_search_keys(
                validated_X, search_keys, is_demo_dataset, is_transform=True, silent_mode=silent_mode
            )

            df = validated_X.copy()

            df = self.__handle_index_search_keys(df, search_keys)

            if DEFAULT_INDEX in df.columns:
                msg = bundle.get("unsupported_index_column")
                self.logger.info(msg)
                print(msg)
                df.drop(columns=DEFAULT_INDEX, inplace=True)
                validated_X.drop(columns=DEFAULT_INDEX, inplace=True)

            df = self.__add_country_code(df, search_keys)

            generated_features = []
            date_column = self._get_date_column(search_keys)
            if date_column is not None:
                converter = DateTimeSearchKeyConverter(date_column, self.date_format, self.logger)
                df = converter.convert(df)
                self.logger.info(f"Date column after convertion: {df[date_column]}")
                generated_features.extend(converter.generated_features)
            else:
                self.logger.info("Input dataset hasn't date column")
            email_column = self._get_email_column(search_keys)
            hem_column = self._get_hem_column(search_keys)
            email_converted_to_hem = False
            if email_column:
                converter = EmailSearchKeyConverter(email_column, hem_column, search_keys, self.logger)
                df = converter.convert(df)
                generated_features.extend(converter.generated_features)
                email_converted_to_hem = converter.email_converted_to_hem
            if (
                self.detect_missing_search_keys
                and list(search_keys.values()) == [SearchKey.DATE]
                and self.country_code is None
            ):
                converter = IpToCountrySearchKeyConverter(search_keys, self.logger)
                df = converter.convert(df)
            generated_features = [f for f in generated_features if f in self.fit_generated_features]

            meaning_types = {col: key.value for col, key in search_keys.items()}
            non_keys_columns = [column for column in df.columns if column not in search_keys.keys()]
            if email_converted_to_hem:
                non_keys_columns.append(email_column)

            # Don't pass features in backend on transform
            original_features_for_transform = None
            runtime_parameters = self._get_copy_of_runtime_parameters()
            if len(non_keys_columns) > 0:
                # Pass only features that need for transform
                features_for_transform = self._search_task.get_features_for_transform()
                if features_for_transform is not None and len(features_for_transform) > 0:
                    file_metadata = self._search_task.get_file_metadata(trace_id)
                    original_features_for_transform = [
                        c.originalName or c.name for c in file_metadata.columns if c.name in features_for_transform
                    ]
                    non_keys_columns = [c for c in non_keys_columns if c not in original_features_for_transform]

                    runtime_parameters.properties["features_for_embeddings"] = ",".join(features_for_transform)

            columns_for_system_record_id = sorted(list(search_keys.keys()) + (original_features_for_transform or []))

            df[SYSTEM_RECORD_ID] = pd.util.hash_pandas_object(df[columns_for_system_record_id], index=False).astype(
                "Float64"
            )
            meaning_types[SYSTEM_RECORD_ID] = FileColumnMeaningType.SYSTEM_RECORD_ID

            df = df.reset_index(drop=True)
            system_columns_with_original_index = [SYSTEM_RECORD_ID] + generated_features
            df_with_original_index = df[system_columns_with_original_index].copy()

            combined_search_keys = combine_search_keys(search_keys.keys())

            df_without_features = df.drop(columns=non_keys_columns)

            df_without_features = clean_full_duplicates(df_without_features, self.logger, silent=silent_mode)

            del df
            gc.collect()

            dataset = Dataset(
                "sample_" + str(uuid.uuid4()),
                df=df_without_features,
                date_format=self.date_format,
                rest_client=self.rest_client,
                logger=self.logger,
            )
            dataset.meaning_types = meaning_types
            dataset.search_keys = combined_search_keys
            if email_converted_to_hem:
                dataset.ignore_columns = [email_column]

            if max_features is not None or importance_threshold is not None:
                exclude_features_sources = list(
                    set(
                        (exclude_features_sources or [])
                        + self._get_excluded_features(max_features, importance_threshold)
                    )
                )
                if len(exclude_features_sources) == 0:
                    exclude_features_sources = None

            validation_task = self._search_task.validation(
                trace_id,
                dataset,
                start_time=start_time,
                extract_features=True,
                runtime_parameters=runtime_parameters,
                exclude_features_sources=exclude_features_sources,
                metrics_calculation=metrics_calculation,
                silent_mode=silent_mode,
                progress_bar=progress_bar,
                progress_callback=progress_callback,
            )

            del df_without_features, dataset
            gc.collect()

            if not silent_mode:
                print(bundle.get("polling_search_task").format(validation_task.search_task_id))
                if not self.__is_registered:
                    print(bundle.get("polling_unregister_information"))

            progress = self.get_progress(trace_id, validation_task)
            progress.recalculate_eta(time.time() - start_time)
            if progress_bar is not None:
                progress_bar.progress = progress.to_progress_bar()
            if progress_callback is not None:
                progress_callback(progress)
            prev_progress: Optional[SearchProgress] = None
            polling_period_seconds = 1
            try:
                while progress.stage != ProgressStage.DOWNLOADING.value:
                    if prev_progress is None or prev_progress.percent != progress.percent:
                        progress.recalculate_eta(time.time() - start_time)
                    else:
                        progress.update_eta(prev_progress.eta - polling_period_seconds)
                    prev_progress = progress
                    if progress_bar is not None:
                        progress_bar.progress = progress.to_progress_bar()
                    if progress_callback is not None:
                        progress_callback(progress)
                    if progress.stage == ProgressStage.FAILED.value:
                        raise Exception(progress.error_message)
                    time.sleep(polling_period_seconds)
                    progress = self.get_progress(trace_id, validation_task)
            except KeyboardInterrupt as e:
                print(bundle.get("search_stopping"))
                self.rest_client.stop_search_task_v2(trace_id, validation_task.search_task_id)
                self.logger.warning(f"Search {validation_task.search_task_id} stopped by user")
                print(bundle.get("search_stopped"))
                raise e

            validation_task.poll_result(trace_id, quiet=True)

            seconds_left = time.time() - start_time
            progress = SearchProgress(97.0, ProgressStage.DOWNLOADING, seconds_left)
            if progress_bar is not None:
                progress_bar.progress = progress.to_progress_bar()
            if progress_callback is not None:
                progress_callback(progress)

            def enrich():
                res, _ = self.__enrich(
                    df_with_original_index,
                    validation_task.get_all_validation_raw_features(trace_id, metrics_calculation),
                    validated_X,
                    is_transform=True,
                )
                return res

            if not silent_mode:
                print(bundle.get("transform_start"))
                # with Spinner():
                result = enrich()
            else:
                result = enrich()

            filtered_columns = self.__filtered_enriched_features(importance_threshold, max_features)

            existing_filtered_columns = [c for c in filtered_columns if c in result.columns]

            return result[validated_X.columns.tolist() + generated_features + existing_filtered_columns]

    def _get_excluded_features(self, max_features: Optional[int], importance_threshold: Optional[float]) -> List[str]:
        features_info = self._internal_features_info
        comm_schema_header = bundle.get("features_info_commercial_schema")
        shap_value_header = bundle.get("features_info_shap")
        feature_name_header = bundle.get("features_info_name")
        external_features = features_info[features_info[comm_schema_header].str.len() > 0]
        filtered_features = external_features
        if importance_threshold is not None:
            filtered_features = filtered_features[filtered_features[shap_value_header] >= importance_threshold]
        if max_features is not None and len(filtered_features) > max_features:
            filtered_features = filtered_features.iloc[:max_features, :]
        if len(filtered_features) == len(external_features):
            return []
        else:
            if len(
                filtered_features[
                    filtered_features[comm_schema_header].isin(
                        [CommercialSchema.PAID.value, CommercialSchema.TRIAL.value]
                    )
                ]
            ):
                return []
            excluded_features = external_features[~external_features.index.isin(filtered_features.index)].copy()
            excluded_features = excluded_features[
                excluded_features[comm_schema_header].isin([CommercialSchema.PAID.value, CommercialSchema.TRIAL.value])
            ]
            return excluded_features[feature_name_header].values.tolist()

    def __validate_search_keys(self, search_keys: Dict[str, SearchKey], search_id: Optional[str]):
        if (search_keys is None or len(search_keys) == 0) and self.country_code is None:
            if search_id:
                self.logger.warning(f"search_id {search_id} provided without search_keys")
                return
            else:
                self.logger.warning("search_keys not provided")
                raise ValidationError(bundle.get("empty_search_keys"))

        key_types = search_keys.values()

        if SearchKey.DATE in key_types and SearchKey.DATETIME in key_types:
            msg = bundle.get("date_and_datetime_simultanious")
            self.logger.warning(msg)
            raise ValidationError(msg)

        if SearchKey.EMAIL in key_types and SearchKey.HEM in key_types:
            msg = bundle.get("email_and_hem_simultanious")
            self.logger.warning(msg)
            raise ValidationError(msg)

        if SearchKey.POSTAL_CODE in key_types and SearchKey.COUNTRY not in key_types and self.country_code is None:
            msg = bundle.get("postal_code_without_country")
            self.logger.warning(msg)
            raise ValidationError(msg)

        for key_type in SearchKey.__members__.values():
            if key_type != SearchKey.CUSTOM_KEY and list(key_types).count(key_type) > 1:
                msg = bundle.get("multiple_search_key").format(key_type)
                self.logger.warning(msg)
                raise ValidationError(msg)

        # non_personal_keys = set(SearchKey.__members__.values()) - set(SearchKey.personal_keys())
        # if (
        #     not self.__is_registered
        #     and not is_demo_dataset
        #     and len(set(key_types).intersection(non_personal_keys)) == 0
        # ):
        #     msg = bundle.get("unregistered_only_personal_keys")
        #     self.logger.warning(msg + f" Provided search keys: {key_types}")
        #     raise ValidationError(msg)

    @property
    def __is_registered(self) -> bool:
        return self.api_key is not None and self.api_key != ""

    def __inner_fit(
        self,
        trace_id: str,
        X: Union[pd.DataFrame, pd.Series, np.ndarray],
        y: Union[pd.DataFrame, pd.Series, np.ndarray, List, None],
        eval_set: Optional[List[tuple]],
        progress_bar: Optional[ProgressBar],
        start_time: int,
        *,
        exclude_features_sources: Optional[List[str]] = None,
        calculate_metrics: Optional[bool],
        scoring: Union[Callable, str, None],
        estimator: Optional[Any],
        importance_threshold: Optional[float],
        max_features: Optional[int],
        remove_outliers_calc_metrics: Optional[bool],
        progress_callback: Optional[Callable[[SearchProgress], Any]] = None,
        search_id_callback: Optional[Callable[[str], Any]] = None,
    ):
        self.warning_counter.reset()
        self.df_with_original_index = None
        self.__cached_sampled_datasets = None
        self.metrics = None

        validated_X = self._validate_X(X)
        validated_y = self._validate_y(validated_X, y)
        validated_eval_set = (
            [self._validate_eval_set_pair(validated_X, eval_pair) for eval_pair in eval_set]
            if eval_set is not None
            else None
        )
        is_demo_dataset = hash_input(validated_X, validated_y, validated_eval_set) in DEMO_DATASET_HASHES
        if is_demo_dataset:
            msg = bundle.get("demo_dataset_info")
            self.logger.info(msg)
            if not self.__is_registered:
                print(msg)

        if self.generate_features is not None and len(self.generate_features) > 0:
            x_columns = list(validated_X.columns)
            checked_generate_features = []
            for gen_feature in self.generate_features:
                if gen_feature not in x_columns:
                    msg = bundle.get("missing_generate_feature").format(gen_feature, x_columns)
                    print(msg)
                    self.logger.warning(msg)
                else:
                    checked_generate_features.append(gen_feature)
            self.generate_features = checked_generate_features
            self.runtime_parameters.properties["generate_features"] = ",".join(self.generate_features)

        validate_scoring_argument(scoring)

        self.__log_debug_information(
            X,
            y,
            eval_set,
            exclude_features_sources=exclude_features_sources,
            calculate_metrics=calculate_metrics,
            scoring=scoring,
            estimator=estimator,
            remove_outliers_calc_metrics=remove_outliers_calc_metrics,
        )

        df = pd.concat([validated_X, validated_y], axis=1)

        self.fit_search_keys = self.search_keys.copy()
        self.fit_search_keys = self.__prepare_search_keys(validated_X, self.fit_search_keys, is_demo_dataset)

        has_date = self._get_date_column(self.fit_search_keys) is not None
        model_task_type = self.model_task_type or define_task(validated_y, has_date, self.logger)
        self._validate_binary_observations(validated_y, model_task_type)

        df = self.__handle_index_search_keys(df, self.fit_search_keys)

        df = self.__correct_target(df)

        self.runtime_parameters = get_runtime_params_custom_loss(
            self.loss, model_task_type, self.runtime_parameters, self.logger
        )

        if validated_eval_set is not None and len(validated_eval_set) > 0:
            df[EVAL_SET_INDEX] = 0
            for idx, (eval_X, eval_y) in enumerate(validated_eval_set):
                eval_df = pd.concat([eval_X, eval_y], axis=1)
                eval_df[EVAL_SET_INDEX] = idx + 1
                df = pd.concat([df, eval_df])

        if DEFAULT_INDEX in df.columns:
            msg = bundle.get("unsupported_index_column")
            self.logger.info(msg)
            print(msg)
            self.fit_dropped_features.add(DEFAULT_INDEX)
            df.drop(columns=DEFAULT_INDEX, inplace=True)

        df = self.__add_country_code(df, self.fit_search_keys)

        need_full_defuplication, df = remove_fintech_duplicates(df, self.fit_search_keys, self.logger)
        if need_full_defuplication:
            df = clean_full_duplicates(df, self.logger)

        date_column = self._get_date_column(self.fit_search_keys)
        self.__adjust_cv(df, date_column, model_task_type)

        self.fit_generated_features = []

        if date_column is not None:
            converter = DateTimeSearchKeyConverter(date_column, self.date_format, self.logger)
            df = converter.convert(df, keep_time=True)
            self.logger.info(f"Date column after convertion: {df[date_column]}")
            self.fit_generated_features.extend(converter.generated_features)
        else:
            self.logger.info("Input dataset hasn't date column")
        email_column = self._get_email_column(self.fit_search_keys)
        hem_column = self._get_hem_column(self.fit_search_keys)
        email_converted_to_hem = False
        if email_column:
            converter = EmailSearchKeyConverter(email_column, hem_column, self.fit_search_keys, self.logger)
            df = converter.convert(df)
            self.fit_generated_features.extend(converter.generated_features)
            email_converted_to_hem = converter.email_converted_to_hem
        if (
            self.detect_missing_search_keys
            and list(self.fit_search_keys.values()) == [SearchKey.DATE]
            and self.country_code is None
        ):
            converter = IpToCountrySearchKeyConverter(self.fit_search_keys, self.logger)
            df = converter.convert(df)

        non_feature_columns = [self.TARGET_NAME, EVAL_SET_INDEX] + list(self.fit_search_keys.keys())
        if email_converted_to_hem:
            non_feature_columns.append(email_column)
        if DateTimeSearchKeyConverter.DATETIME_COL in df.columns:
            non_feature_columns.append(DateTimeSearchKeyConverter.DATETIME_COL)

        features_columns = [c for c in df.columns if c not in non_feature_columns]

        features_to_drop = FeaturesValidator(self.logger).validate(df, features_columns, self.warning_counter)
        self.fit_dropped_features.update(features_to_drop)
        df = df.drop(columns=features_to_drop)

        if email_converted_to_hem:
            self.fit_dropped_features.add(email_column)

        self.fit_generated_features = [f for f in self.fit_generated_features if f not in self.fit_dropped_features]

        meaning_types = {
            **{col: key.value for col, key in self.fit_search_keys.items()},
            **{str(c): FileColumnMeaningType.FEATURE for c in df.columns if c not in non_feature_columns},
        }
        meaning_types[self.TARGET_NAME] = FileColumnMeaningType.TARGET
        if eval_set is not None and len(eval_set) > 0:
            meaning_types[EVAL_SET_INDEX] = FileColumnMeaningType.EVAL_SET_INDEX

        df = self.__add_fit_system_record_id(df, meaning_types, self.fit_search_keys)

        self.df_with_original_index = df.copy()
        df = df.reset_index(drop=True).sort_values(by=SYSTEM_RECORD_ID).reset_index(drop=True)

        combined_search_keys = combine_search_keys(self.fit_search_keys.keys())

        dataset = Dataset(
            "tds_" + str(uuid.uuid4()),
<<<<<<< HEAD
            df=df,
=======
            df=df,  # type: ignore
>>>>>>> c4df22ba
            model_task_type=model_task_type,
            date_format=self.date_format,
            random_state=self.random_state,
            rest_client=self.rest_client,
            logger=self.logger,
        )
        dataset.meaning_types = meaning_types
        dataset.search_keys = combined_search_keys
        if email_converted_to_hem:
            dataset.ignore_columns = [email_column]

        self.passed_features = [
            column for column, meaning_type in meaning_types.items() if meaning_type == FileColumnMeaningType.FEATURE
        ]

        self._search_task = dataset.search(
            trace_id=trace_id,
            progress_bar=progress_bar,
            start_time=start_time,
            progress_callback=progress_callback,
            extract_features=True,
            runtime_parameters=self._get_copy_of_runtime_parameters(),
            exclude_features_sources=exclude_features_sources,
        )

        if search_id_callback is not None:
            search_id_callback(self._search_task.search_task_id)

        print(bundle.get("polling_search_task").format(self._search_task.search_task_id))
        if not self.__is_registered:
            print(bundle.get("polling_unregister_information"))

        progress = self.get_progress(trace_id)
        prev_progress = None
        progress.recalculate_eta(time.time() - start_time)
        if progress_bar is not None:
            progress_bar.progress = progress.to_progress_bar()
        if progress_callback is not None:
            progress_callback(progress)
        poll_period_seconds = 1
        try:
            while progress.stage != ProgressStage.GENERATING_REPORT.value:
                if prev_progress is None or prev_progress.percent != progress.percent:
                    progress.recalculate_eta(time.time() - start_time)
                else:
                    progress.update_eta(prev_progress.eta - poll_period_seconds)
                prev_progress = progress
                if progress_bar is not None:
                    progress_bar.progress = progress.to_progress_bar()
                if progress_callback is not None:
                    progress_callback(progress)
                if progress.stage == ProgressStage.FAILED.value:
                    self.logger.error(
                        f"Search {self._search_task.search_task_id} failed with error {progress.error}"
                        f" and message {progress.error_message}"
                    )
                    raise RuntimeError(bundle.get("search_task_failed_status"))
                time.sleep(poll_period_seconds)
                progress = self.get_progress(trace_id)
        except KeyboardInterrupt as e:
            print(bundle.get("search_stopping"))
            self.rest_client.stop_search_task_v2(trace_id, self._search_task.search_task_id)
            self.logger.warning(f"Search {self._search_task.search_task_id} stopped by user")
            print(bundle.get("search_stopped"))
            raise e

        self._search_task.poll_result(trace_id, quiet=True)

        seconds_left = time.time() - start_time
        progress = SearchProgress(97.0, ProgressStage.GENERATING_REPORT, seconds_left)
        if progress_bar is not None:
            progress_bar.progress = progress.to_progress_bar()
        if progress_callback is not None:
            progress_callback(progress)

        self.imbalanced = dataset.imbalanced

        zero_hit_search_keys = self._search_task.get_zero_hit_rate_search_keys()
        if zero_hit_search_keys:
            self.logger.warning(
                f"Intersections with this search keys are empty for all datasets: {zero_hit_search_keys}"
            )
            zero_hit_columns = self.get_columns_by_search_keys(zero_hit_search_keys)
            if zero_hit_columns:
                msg = bundle.get("features_info_zero_hit_rate_search_keys").format(zero_hit_columns)
                self.logger.warning(msg)
                self.__display_support_link(msg)
                self.warning_counter.increment()

        if (
            self._search_task.unused_features_for_generation is not None
            and len(self._search_task.unused_features_for_generation) > 0
        ):
            unused_features_for_generation = [
                dataset.columns_renaming.get(col) or col for col in self._search_task.unused_features_for_generation
            ]
            msg = bundle.get("features_not_generated").format(unused_features_for_generation)
            self.logger.warning(msg)
            print(msg)
            self.warning_counter.increment()

        self.__prepare_feature_importances(trace_id, validated_X.columns.to_list() + self.fit_generated_features)

        self.__show_selected_features(self.fit_search_keys)

        autofe_description = self.get_autofe_features_description()
        if autofe_description is not None:
            display_html_dataframe(autofe_description, autofe_description, "*Description of AutoFE feature names")

        if self._has_paid_features(exclude_features_sources):
            if calculate_metrics is not None and calculate_metrics:
                msg = bundle.get("metrics_with_paid_features")
                self.logger.warning(msg)
                self.__display_support_link(msg)
        else:
            if (scoring is not None or estimator is not None) and calculate_metrics is None:
                calculate_metrics = True

            if calculate_metrics is None:
                if len(validated_X) < self.CALCULATE_METRICS_MIN_THRESHOLD or any(
                    [len(eval_X) < self.CALCULATE_METRICS_MIN_THRESHOLD for eval_X, _ in validated_eval_set]
                ):
                    msg = bundle.get("too_small_for_metrics")
                    self.logger.warning(msg)
                    calculate_metrics = False
                elif len(dataset) * len(dataset.columns) > self.CALCULATE_METRICS_THRESHOLD:
                    self.logger.warning("Too big dataset for automatic metrics calculation")
                    calculate_metrics = False
                else:
                    calculate_metrics = True

            del df, validated_X, validated_y, dataset
            gc.collect()

            if calculate_metrics:
                try:
                    self.__show_metrics(
                        scoring,
                        estimator,
                        importance_threshold,
                        max_features,
                        remove_outliers_calc_metrics,
                        trace_id,
                        progress_bar,
                        progress_callback,
                    )
                except Exception:
                    self.__show_report_button()
                    raise

        self.__show_report_button()

        if not self.warning_counter.has_warnings():
            self.__display_support_link(bundle.get("all_ok_community_invite"))

    def __adjust_cv(self, df: pd.DataFrame, date_column: pd.Series, model_task_type: ModelTaskType):
        # Check Multivariate time series
        if (
            self.cv is None
            and date_column
            and model_task_type == ModelTaskType.REGRESSION
            and len({SearchKey.PHONE, SearchKey.EMAIL, SearchKey.HEM}.intersection(self.fit_search_keys.keys())) == 0
            and is_blocked_time_series(df, date_column, list(self.fit_search_keys.keys()) + [TARGET])
        ):
            msg = bundle.get("multivariate_timeseries_detected")
            self.__override_cv(CVType.blocked_time_series, msg, print_warning=False)
        elif (
            self.cv is None
            and model_task_type != ModelTaskType.REGRESSION
            and self._get_group_columns(df, self.fit_search_keys)
        ):
            msg = bundle.get("group_k_fold_in_classification")
            self.__override_cv(CVType.group_k_fold, msg, print_warning=self.cv is not None)

    def __override_cv(self, cv: CVType, msg: str, print_warning: bool = True):
        if print_warning:
            print(msg)
        self.logger.warning(msg)
        self.cv = cv
        self.runtime_parameters.properties["cv_type"] = self.cv.name

    def get_columns_by_search_keys(self, keys: List[str]):
        if "HEM" in keys:
            keys.append("EMAIL")
        if "DATE" in keys:
            keys.append("DATETIME")
        search_keys_with_autodetection = {**self.search_keys, **self.autodetected_search_keys}
        return [c for c, v in search_keys_with_autodetection.items() if v.value.value in keys]

    def _validate_X(self, X, is_transform=False) -> pd.DataFrame:
        if _num_samples(X) == 0:
            raise ValidationError(bundle.get("x_is_empty"))

        if isinstance(X, pd.DataFrame):
            if isinstance(X.columns, pd.MultiIndex) or isinstance(X.index, pd.MultiIndex):
                raise ValidationError(bundle.get("x_multiindex_unsupported"))
            validated_X = X.copy()
        elif isinstance(X, pd.Series):
            validated_X = X.to_frame()
        elif isinstance(X, np.ndarray) or isinstance(X, list):
            validated_X = pd.DataFrame(X)
            renaming = {c: str(c) for c in validated_X.columns}
            validated_X = validated_X.rename(columns=renaming)
        else:
            raise ValidationError(bundle.get("unsupported_x_type").format(type(X)))

        if len(set(validated_X.columns)) != len(validated_X.columns):
            raise ValidationError(bundle.get("x_contains_dup_columns"))
        if not is_transform and not validated_X.index.is_unique:
            raise ValidationError(bundle.get("x_non_unique_index"))

        if self.exclude_columns is not None:
            validated_X = validated_X.drop(columns=self.exclude_columns, errors="ignore")

        if self.baseline_score_column:
            validated_X[self.baseline_score_column] = validated_X[self.baseline_score_column].astype(
                "float64", errors="ignore"
            )

        if TARGET in validated_X.columns:
            raise ValidationError(bundle.get("x_contains_reserved_column_name").format(TARGET))
        if not is_transform and EVAL_SET_INDEX in validated_X.columns:
            raise ValidationError(bundle.get("x_contains_reserved_column_name").format(EVAL_SET_INDEX))
        if SYSTEM_RECORD_ID in validated_X.columns:
            raise ValidationError(bundle.get("x_contains_reserved_column_name").format(SYSTEM_RECORD_ID))

        return validated_X

    def _validate_y(self, X: pd.DataFrame, y) -> pd.Series:
        if _num_samples(y) == 0:
            raise ValidationError(bundle.get("y_is_empty"))

        if (
            not isinstance(y, pd.Series)
            and not isinstance(y, pd.DataFrame)
            and not isinstance(y, np.ndarray)
            and not isinstance(y, list)
        ):
            raise ValidationError(bundle.get("unsupported_y_type").format(type(y)))

        if _num_samples(X) != _num_samples(y):
            raise ValidationError(bundle.get("x_and_y_diff_size").format(_num_samples(X), _num_samples(y)))

        if isinstance(y, pd.DataFrame):
            if len(y.columns) != 1:
                raise ValidationError(bundle.get("y_invalid_dimension_dataframe"))
            if isinstance(y.columns, pd.MultiIndex) or isinstance(y.index, pd.MultiIndex):
                raise ValidationError(bundle.get("y_multiindex_unsupported"))
            y = y[y.columns[0]]

        if isinstance(y, pd.Series):
            if (y.index != X.index).any():
                raise ValidationError(bundle.get("x_and_y_diff_index"))
            validated_y = y.copy()
            validated_y.rename(TARGET, inplace=True)
        elif isinstance(y, np.ndarray):
            if y.ndim != 1:
                raise ValidationError(bundle.get("y_invalid_dimension_array"))
            Xy = X.copy()
            Xy[TARGET] = y
            validated_y = Xy[TARGET].copy()
        else:
            Xy = X.copy()
            Xy[TARGET] = y
            validated_y = Xy[TARGET].copy()

        if validated_y.nunique() < 2:
            raise ValidationError(bundle.get("y_is_constant"))

        return validated_y

    def _validate_eval_set_pair(self, X: pd.DataFrame, eval_pair: Tuple) -> Tuple[pd.DataFrame, pd.Series]:
        if len(eval_pair) != 2:
            raise ValidationError(bundle.get("eval_set_invalid_tuple_size").format(len(eval_pair)))
        eval_X = eval_pair[0]
        eval_y = eval_pair[1]

        if _num_samples(eval_X) == 0:
            raise ValidationError(bundle.get("eval_x_is_empty"))
        if _num_samples(eval_y) == 0:
            raise ValidationError(bundle.get("eval_y_is_empty"))

        if isinstance(eval_X, pd.DataFrame):
            if isinstance(eval_X.columns, pd.MultiIndex) or isinstance(eval_X.index, pd.MultiIndex):
                raise ValidationError(bundle.get("eval_x_multiindex_unsupported"))
            validated_eval_X = eval_X.copy()
        elif isinstance(eval_X, pd.Series):
            validated_eval_X = eval_X.to_frame()
        elif isinstance(eval_X, np.ndarray) or isinstance(eval_X, list):
            validated_eval_X = pd.DataFrame(eval_X)
            renaming = {c: str(c) for c in validated_eval_X.columns}
            validated_eval_X = validated_eval_X.rename(columns=renaming)
        else:
            raise ValidationError(bundle.get("unsupported_x_type_eval_set").format(type(eval_X)))

        if not validated_eval_X.index.is_unique:
            raise ValidationError(bundle.get("x_non_unique_index_eval_set"))

        if self.exclude_columns is not None:
            validated_eval_X = validated_eval_X.drop(columns=self.exclude_columns, errors="ignore")

        if self.baseline_score_column:
            validated_eval_X[self.baseline_score_column] = validated_eval_X[self.baseline_score_column].astype(
                "float64", errors="ignore"
            )

        if validated_eval_X.columns.to_list() != X.columns.to_list():
            if set(validated_eval_X.columns.to_list()) == set(X.columns.to_list()):
                validated_eval_X = validated_eval_X[X.columns.to_list()]
            else:
                raise ValidationError(bundle.get("eval_x_and_x_diff_shape"))

        if _num_samples(validated_eval_X) != _num_samples(eval_y):
            raise ValidationError(
                bundle.get("x_and_y_diff_size_eval_set").format(_num_samples(validated_eval_X), _num_samples(eval_y))
            )

        if isinstance(eval_y, pd.DataFrame):
            if len(eval_y.columns) != 1:
                raise ValidationError(bundle.get("y_invalid_dimension_dataframe_eval_set"))
            if isinstance(eval_y.columns, pd.MultiIndex) or isinstance(eval_y.index, pd.MultiIndex):
                raise ValidationError(bundle.get("eval_y_multiindex_unsupported"))
            eval_y = eval_y[eval_y.columns[0]]

        if isinstance(eval_y, pd.Series):
            if (eval_y.index != validated_eval_X.index).any():
                raise ValidationError(bundle.get("x_and_y_diff_index_eval_set"))
            validated_eval_y = eval_y.copy()
            validated_eval_y.rename(TARGET, inplace=True)
        elif isinstance(eval_y, np.ndarray):
            if eval_y.ndim != 1:
                raise ValidationError(bundle.get("y_invalid_dimension_array_eval_set"))
            Xy = validated_eval_X.copy()
            Xy[TARGET] = eval_y
            validated_eval_y = Xy[TARGET].copy()
        elif isinstance(eval_y, list):
            Xy = validated_eval_X.copy()
            Xy[TARGET] = eval_y
            validated_eval_y = Xy[TARGET].copy()
        else:
            raise ValidationError(bundle.get("unsupported_y_type_eval_set").format(type(eval_y)))

        if validated_eval_y.nunique() < 2:
            raise ValidationError(bundle.get("y_is_constant_eval_set"))

        return validated_eval_X, validated_eval_y

    def _validate_baseline_score(self, X: pd.DataFrame, eval_set: Optional[List[Tuple]]):
        if self.baseline_score_column is not None:
            if self.baseline_score_column not in X.columns:
                raise ValidationError(bundle.get("baseline_score_column_not_exists").format(self.baseline_score_column))
            if X[self.baseline_score_column].isna().any():
                raise ValidationError(bundle.get("baseline_score_column_has_na"))
            if eval_set is not None:
                if isinstance(eval_set, tuple):
                    eval_set = [eval_set]
                for eval in eval_set:
                    if self.baseline_score_column not in eval[0].columns:
                        raise ValidationError(bundle.get("baseline_score_column_not_exists"))
                    if eval[0][self.baseline_score_column].isna().any():
                        raise ValidationError(bundle.get("baseline_score_column_has_na"))

    @staticmethod
    def _sample_X_and_y(X: pd.DataFrame, y: pd.Series, enriched_X: pd.DataFrame) -> Tuple[pd.DataFrame, pd.Series]:
        Xy = pd.concat([X, y], axis=1)
        Xy = pd.merge(Xy, enriched_X, left_index=True, right_index=True, how="inner", suffixes=("", "enriched"))
        return Xy[X.columns].copy(), Xy[TARGET].copy()

    @staticmethod
    def _sort_by_system_record_id(
        X: pd.DataFrame, y: pd.Series, cv: Optional[CVType]
    ) -> Tuple[pd.DataFrame, pd.Series]:
        if cv not in [CVType.time_series, CVType.blocked_time_series]:
            Xy = X.copy()
            Xy[TARGET] = y
            Xy = Xy.sort_values(by=SYSTEM_RECORD_ID).reset_index(drop=True)
            X = Xy.drop(columns=TARGET)
            y = Xy[TARGET].copy()

        if DateTimeSearchKeyConverter.DATETIME_COL in X.columns:
            X.drop(columns=DateTimeSearchKeyConverter.DATETIME_COL, inplace=True)

        return X, y

    # Deprecated
    @staticmethod
    def _sort_by_keys(
        X: pd.DataFrame, y: pd.Series, search_keys: Dict[str, SearchKey], cv: Optional[CVType]
    ) -> Tuple[pd.DataFrame, pd.Series]:
        if cv not in [CVType.time_series, CVType.blocked_time_series]:
            if DateTimeSearchKeyConverter.DATETIME_COL in X.columns:
                date_column = DateTimeSearchKeyConverter.DATETIME_COL
            else:
                date_column = FeaturesEnricher._get_date_column(search_keys)
            sort_columns = [date_column] if date_column is not None else []

            # Xy = pd.concat([X, y], axis=1)
            Xy = X.copy()
            Xy[TARGET] = y

            other_search_keys = sorted([sk for sk in search_keys.keys() if sk != date_column and sk in Xy.columns])
            search_keys_hash = "search_keys_hash"

            if len(other_search_keys) > 0:
                sort_columns.append(search_keys_hash)
                Xy[search_keys_hash] = pd.util.hash_pandas_object(Xy[sorted(other_search_keys)], index=False)

            if len(sort_columns) > 0:
                Xy = Xy.sort_values(by=sort_columns).reset_index(drop=True)
            else:
                Xy = Xy.sort_index()

            drop_columns = [TARGET]
            if search_keys_hash in Xy.columns:
                drop_columns.append(search_keys_hash)
            X = Xy.drop(columns=drop_columns)

            y = Xy[TARGET].copy()

        if DateTimeSearchKeyConverter.DATETIME_COL in X.columns:
            X.drop(columns=DateTimeSearchKeyConverter.DATETIME_COL, inplace=True)

        return X, y

    def __log_debug_information(
        self,
        X: pd.DataFrame,
        y: Union[pd.Series, np.ndarray, list, None] = None,
        eval_set: Optional[List[tuple]] = None,
        exclude_features_sources: Optional[List[str]] = None,
        calculate_metrics: Optional[bool] = None,
        cv: Optional[Any] = None,
        importance_threshold: Optional[Any] = None,
        max_features: Optional[Any] = None,
        scoring: Optional[Any] = None,
        estimator: Optional[Any] = None,
        remove_outliers_calc_metrics: Optional[bool] = None,
    ):
        try:
            resolved_api_key = self.api_key or os.environ.get(UPGINI_API_KEY)
            self.logger.info(
                f"Search keys: {self.search_keys}\n"
                f"Country code: {self.country_code}\n"
                f"Model task type: {self.model_task_type}\n"
                f"Api key presented?: {resolved_api_key is not None and resolved_api_key != ''}\n"
                f"Endpoint: {self.endpoint}\n"
                f"Runtime parameters: {self.runtime_parameters}\n"
                f"Date format: {self.date_format}\n"
                f"CV: {cv}\n"
                f"importance_threshold: {importance_threshold}\n"
                f"max_features: {max_features}\n"
                f"Shared datasets: {self.shared_datasets}\n"
                f"Random state: {self.random_state}\n"
                f"Generate features: {self.generate_features}\n"
                f"Round embeddings: {self.round_embeddings}\n"
                f"Detect missing search keys: {self.detect_missing_search_keys}\n"
                f"Exclude features sources: {exclude_features_sources}\n"
                f"Calculate metrics: {calculate_metrics}\n"
                f"Scoring: {scoring}\n"
                f"Estimator: {estimator}\n"
                f"Remove target outliers: {remove_outliers_calc_metrics}\n"
                f"Exclude columns: {self.exclude_columns}\n"
                f"Search id: {self.search_id}\n"
            )

            def sample(df):
                if isinstance(df, pd.Series) or isinstance(df, pd.DataFrame):
                    return df.head(10)
                else:
                    return df[:10]

            def print_datasets_sample():
                if X is not None:
                    self.logger.info(f"First 10 rows of the X with shape {X.shape}:\n{sample(X)}")
                if y is not None:
                    self.logger.info(f"First 10 rows of the y with shape {_num_samples(y)}:\n{sample(y)}")
                if eval_set is not None:
                    for idx, eval_pair in enumerate(eval_set):
                        eval_X: pd.DataFrame = eval_pair[0]
                        eval_y = eval_pair[1]
                        self.logger.info(
                            f"First 10 rows of the eval_X_{idx} with shape {eval_X.shape}:\n{sample(eval_X)}"
                        )
                        self.logger.info(
                            f"First 10 rows of the eval_y_{idx} with shape {_num_samples(eval_y)}:\n{sample(eval_y)}"
                        )

            do_without_pandas_limits(print_datasets_sample)

            maybe_date_col = self._get_date_column(self.search_keys)
            if X is not None and maybe_date_col is not None and maybe_date_col in X.columns:
                min_date = X[maybe_date_col].min()
                max_date = X[maybe_date_col].max()
                self.logger.info(f"Dates interval is ({min_date}, {max_date})")

        except Exception:
            self.logger.exception("Failed to log debug information")

    def __handle_index_search_keys(self, df: pd.DataFrame, search_keys: Dict[str, SearchKey]) -> pd.DataFrame:
        index_names = df.index.names if df.index.names != [None] else [DEFAULT_INDEX]
        index_search_keys = set(index_names).intersection(search_keys.keys())
        if len(index_search_keys) > 0:
            for index_name in index_search_keys:
                if index_name not in df.columns:
                    if df.index.names == [None]:
                        df[index_name] = df.index
                    else:
                        df[index_name] = df.index.get_level_values(index_name)
            df = df.reset_index(drop=True)
            if DEFAULT_INDEX in index_names:
                df = df.rename(columns={DEFAULT_INDEX: RENAMED_INDEX})
                search_keys[RENAMED_INDEX] = search_keys[DEFAULT_INDEX]
                del search_keys[DEFAULT_INDEX]

        return df

    @staticmethod
    def _get_date_column(search_keys: Dict[str, SearchKey]) -> Optional[str]:
        for col, t in search_keys.items():
            if t in [SearchKey.DATE, SearchKey.DATETIME]:
                return col

    @staticmethod
    def _get_group_columns(df: pd.DataFrame, search_keys: Dict[str, SearchKey]) -> List[str]:
        return [
            col
            for col, t in search_keys.items()
            if t not in [SearchKey.DATE, SearchKey.DATETIME] and df[col].nunique() > 1
        ]

    @staticmethod
    def _get_email_column(search_keys: Dict[str, SearchKey]) -> Optional[str]:
        for col, t in search_keys.items():
            if t == SearchKey.EMAIL:
                return col

    @staticmethod
    def _get_hem_column(search_keys: Dict[str, SearchKey]) -> Optional[str]:
        for col, t in search_keys.items():
            if t == SearchKey.HEM:
                return col

    @staticmethod
    def _get_phone_column(search_keys: Dict[str, SearchKey]) -> Optional[str]:
        for col, t in search_keys.items():
            if t == SearchKey.PHONE:
                return col

    def __add_fit_system_record_id(
        self, df: pd.DataFrame, meaning_types: Dict[str, FileColumnMeaningType], search_keys: Dict[str, SearchKey]
    ) -> pd.DataFrame:
        # save original order or rows
        original_index_name = df.index.name
        index_name = df.index.name or DEFAULT_INDEX
        df = df.reset_index().reset_index(drop=True)
        df = df.rename(columns={index_name: ORIGINAL_INDEX})

        # order by date and idempotent order by other keys
        if self.cv not in [CVType.time_series, CVType.blocked_time_series]:
            if DateTimeSearchKeyConverter.DATETIME_COL in df.columns:
                date_column = DateTimeSearchKeyConverter.DATETIME_COL
            else:
                date_column = self._get_date_column(search_keys)
            sort_columns = [date_column] if date_column is not None else []

            other_search_keys = sorted(
                [
                    sk
                    for sk, key_type in search_keys.items()
                    if key_type not in [SearchKey.DATE, SearchKey.DATETIME]
                    and sk in df.columns
                    and df[sk].nunique() > 1  # don't use constant keys for hash
                ]
            )

            search_keys_hash = "search_keys_hash"
            if len(other_search_keys) > 0:
                sort_columns.append(search_keys_hash)
                df[search_keys_hash] = pd.util.hash_pandas_object(df[sorted(other_search_keys)], index=False)

            df = df.sort_values(by=sort_columns)

            if search_keys_hash in df.columns:
                df.drop(columns=search_keys_hash, inplace=True)

        if DateTimeSearchKeyConverter.DATETIME_COL in df.columns:
            df.drop(columns=DateTimeSearchKeyConverter.DATETIME_COL, inplace=True)

        df = df.reset_index(drop=True).reset_index()
        # system_record_id saves correct order for fit
        df = df.rename(columns={DEFAULT_INDEX: SYSTEM_RECORD_ID})

        # return original order
        df = df.set_index(ORIGINAL_INDEX)
        df.index.name = original_index_name
        # df = df.sort_index()

        meaning_types[SYSTEM_RECORD_ID] = FileColumnMeaningType.SYSTEM_RECORD_ID
        return df

    def __correct_target(self, df: pd.DataFrame) -> pd.DataFrame:
        target = df[self.TARGET_NAME]
        if is_string_dtype(target):
            maybe_numeric_target = pd.to_numeric(target, errors="coerce")
            # If less than 5% is non numeric then leave this rows with NaN target and later it will be dropped
            if maybe_numeric_target.isna().sum() <= _num_samples(df) * 0.05:
                self.logger.info("Target column has less than 5% non numeric values. Change non numeric values to NaN")
                df[self.TARGET_NAME] = maybe_numeric_target
            else:
                # Suppose that target is multiclass and mark rows with unique target with NaN for later dropping
                self.logger.info("Target has more than 5% non numeric values. Change unique values to NaN")
                vc = target.value_counts()
                uniq_values = vc[vc == 1].index.to_list()
                for uniq_val in uniq_values:
                    df[self.TARGET_NAME] = np.where(df[self.TARGET_NAME] == uniq_val, np.nan, df[self.TARGET_NAME])

        return df

    def __add_country_code(self, df: pd.DataFrame, search_keys: Dict[str, SearchKey]) -> pd.DataFrame:
        self.country_added = False

        if self.country_code is not None and SearchKey.COUNTRY not in search_keys.values():
            self.logger.info(f"Add COUNTRY column with {self.country_code} value")
            df[COUNTRY] = self.country_code
            search_keys[COUNTRY] = SearchKey.COUNTRY
            self.country_added = True

        if SearchKey.COUNTRY in search_keys.values():
            country_column = list(search_keys.keys())[list(search_keys.values()).index(SearchKey.COUNTRY)]
            df = CountrySearchKeyDetector.convert_country_to_iso_code(df, country_column)

        return df

    def __enrich(
        self,
        df_with_original_index: pd.DataFrame,
        result_features: Optional[pd.DataFrame],
        X: Optional[pd.DataFrame] = None,
        is_transform=False,
        rows_to_drop: Optional[pd.DataFrame] = None,
        drop_system_record_id=True,
    ) -> Tuple[pd.DataFrame, Dict[int, pd.DataFrame]]:
        if result_features is None:
            self.logger.error(f"result features not found by search_task_id: {self.get_search_id()}")
            raise RuntimeError(bundle.get("features_wasnt_returned"))
        result_features = (
            result_features.drop(columns=EVAL_SET_INDEX)
            if EVAL_SET_INDEX in result_features.columns
            else result_features
        )

        comparing_columns = X.columns if is_transform else df_with_original_index.columns
        dup_features = [c for c in comparing_columns if c in result_features.columns and c != SYSTEM_RECORD_ID]
        if len(dup_features) > 0:
            self.logger.warning(f"X contain columns with same name as returned from backend: {dup_features}")
            raise ValidationError(bundle.get("returned_features_same_as_passed").format(dup_features))

        # index overrites from result_features
        original_index_name = df_with_original_index.index.name
        df_with_original_index = df_with_original_index.reset_index()
        result_features = pd.merge(
            df_with_original_index,
            result_features,
            left_on=SYSTEM_RECORD_ID,
            right_on=SYSTEM_RECORD_ID,
            how="left" if is_transform else "inner",
        )
        result_features = result_features.set_index(original_index_name or DEFAULT_INDEX)
        result_features.index.name = original_index_name

        if rows_to_drop is not None:
            self.logger.info(f"Before dropping target outliers size: {len(result_features)}")
            result_features = result_features[~result_features[SYSTEM_RECORD_ID].isin(rows_to_drop[SYSTEM_RECORD_ID])]
            self.logger.info(f"After dropping target outliers size: {len(result_features)}")

        result_eval_sets = dict()
        if not is_transform and EVAL_SET_INDEX in result_features.columns:
            result_train_features = result_features.loc[result_features[EVAL_SET_INDEX] == 0].copy()
            eval_set_indices = list(result_features[EVAL_SET_INDEX].unique())
            if 0 in eval_set_indices:
                eval_set_indices.remove(0)
            for eval_set_index in eval_set_indices:
                result_eval_sets[eval_set_index] = result_features.loc[
                    result_features[EVAL_SET_INDEX] == eval_set_index
                ].copy()
            result_train_features = result_train_features.drop(columns=EVAL_SET_INDEX)
        else:
            result_train_features = result_features

        if is_transform:
            index_name = X.index.name
            renamed_column = None
            if index_name in X.columns:
                renamed_column = f"{index_name}_renamed"
                X = X.rename(columns={index_name: renamed_column})
            result_train = pd.concat([X.reset_index(), result_train_features.reset_index(drop=True)], axis=1).set_index(
                index_name or DEFAULT_INDEX
            )
            result_train.index.name = index_name
            if renamed_column is not None:
                result_train = result_train.rename(columns={renamed_column: index_name})
        else:
            result_train = result_train_features

        if drop_system_record_id:
            if SYSTEM_RECORD_ID in result_train.columns:
                result_train = result_train.drop(columns=SYSTEM_RECORD_ID)
            for eval_set_index in result_eval_sets.keys():
                if SYSTEM_RECORD_ID in result_eval_sets[eval_set_index].columns:
                    result_eval_sets[eval_set_index] = result_eval_sets[eval_set_index].drop(columns=SYSTEM_RECORD_ID)

        return result_train, result_eval_sets

    def __prepare_feature_importances(self, trace_id: str, x_columns: List[str]):
        if self._search_task is None:
            raise NotFittedError(bundle.get("transform_unfitted_enricher"))
        features_meta = self._search_task.get_all_features_metadata_v2()
        if features_meta is None:
            raise Exception(bundle.get("missing_features_meta"))

        original_names_dict = {c.name: c.originalName for c in self._search_task.get_file_metadata(trace_id).columns}
        features_df = self._search_task.get_all_initial_raw_features(trace_id, metrics_calculation=True)

        self.feature_names_ = []
        self.feature_importances_ = []
        features_info = []
        features_info_without_links = []
        internal_features_info = []

        def round_shap_value(shap: float) -> float:
            if shap > 0.0 and shap < 0.0001:
                return 0.0001
            else:
                return round(shap, 4)

        def list_or_single(lst: List[str], single: str):
            return lst or ([single] if single else [])

        features_meta.sort(key=lambda m: (-m.shap_value, m.name))
        for feature_meta in features_meta:
            if feature_meta.name in original_names_dict.keys():
                feature_meta.name = original_names_dict[feature_meta.name]
            # Use only enriched features
            if (
                feature_meta.name in x_columns
                or feature_meta.name == COUNTRY
                or feature_meta.shap_value == 0.0
                or feature_meta.name in self.fit_generated_features
            ):
                continue

            feature_sample = []
            self.feature_names_.append(feature_meta.name)
            self.feature_importances_.append(round_shap_value(feature_meta.shap_value))
            if feature_meta.name in features_df.columns:
                feature_sample = np.random.choice(features_df[feature_meta.name].dropna().unique(), 3).tolist()
                if len(feature_sample) > 0 and isinstance(feature_sample[0], float):
                    feature_sample = [round(f, 4) for f in feature_sample]
                feature_sample = [str(f) for f in feature_sample]
                feature_sample = ", ".join(feature_sample)
                if len(feature_sample) > 30:
                    feature_sample = feature_sample[:30] + "..."

            def to_anchor(link: str, value: str) -> str:
                if not value:
                    return ""
                elif not link:
                    return value
                else:
                    return f"<a href='{link}' target='_blank' rel='noopener noreferrer'>{value}</a>"

            def make_links(names: List[str], links: List[str]):
                all_links = [to_anchor(link, name) for name, link in itertools.zip_longest(names, links)]
                return ",".join(all_links)

            internal_provider = feature_meta.data_provider or "Upgini"
            providers = list_or_single(feature_meta.data_providers, feature_meta.data_provider)
            provider_links = list_or_single(feature_meta.data_provider_links, feature_meta.data_provider_link)
            if providers:
                provider = make_links(providers, provider_links)
            else:
                provider = to_anchor("https://upgini.com", "Upgini")

            internal_source = feature_meta.data_source or (
                "LLM with external data augmentation"
                if not feature_meta.name.endswith("_country") and not feature_meta.name.endswith("_postal_code")
                else ""
            )
            sources = list_or_single(feature_meta.data_sources, feature_meta.data_source)
            source_links = list_or_single(feature_meta.data_source_links, feature_meta.data_source_link)
            if sources:
                source = make_links(sources, source_links)
            else:
                source = internal_source

            internal_feature_name = feature_meta.name
            if feature_meta.doc_link:
                feature_name = to_anchor(feature_meta.doc_link, feature_meta.name)
            else:
                feature_name = internal_feature_name

            commercial_schema = (
                "Premium"
                if feature_meta.commercial_schema in ["Trial", "Paid"] or feature_meta.commercial_schema is None
                else feature_meta.commercial_schema
            )
            features_info.append(
                {
                    bundle.get("features_info_name"): feature_name,
                    bundle.get("features_info_shap"): round_shap_value(feature_meta.shap_value),
                    bundle.get("features_info_hitrate"): feature_meta.hit_rate,
                    bundle.get("features_info_value_preview"): feature_sample,
                    bundle.get("features_info_provider"): provider,
                    bundle.get("features_info_source"): source,
                    bundle.get("features_info_commercial_schema"): commercial_schema,
                }
            )
            features_info_without_links.append(
                {
                    bundle.get("features_info_name"): internal_feature_name,
                    bundle.get("features_info_shap"): round_shap_value(feature_meta.shap_value),
                    bundle.get("features_info_hitrate"): feature_meta.hit_rate,
                    bundle.get("features_info_value_preview"): feature_sample,
                    bundle.get("features_info_provider"): internal_provider,
                    bundle.get("features_info_source"): internal_source,
                    bundle.get("features_info_commercial_schema"): commercial_schema,
                }
            )
            internal_features_info.append(
                {
                    bundle.get("features_info_name"): internal_feature_name,
                    "feature_link": feature_meta.doc_link,
                    bundle.get("features_info_shap"): round_shap_value(feature_meta.shap_value),
                    bundle.get("features_info_hitrate"): feature_meta.hit_rate,
                    bundle.get("features_info_value_preview"): feature_sample,
                    bundle.get("features_info_provider"): internal_provider,
                    "provider_link": feature_meta.data_provider_link,
                    bundle.get("features_info_source"): internal_source,
                    "source_link": feature_meta.data_source_link,
                    bundle.get("features_info_commercial_schema"): feature_meta.commercial_schema or "",
                }
            )

        if len(features_info) > 0:
            self.features_info = pd.DataFrame(features_info)
            self._features_info_without_links = pd.DataFrame(features_info_without_links)
            self._internal_features_info = pd.DataFrame(internal_features_info)
            do_without_pandas_limits(lambda: self.logger.info(f"Features info:\n{self._internal_features_info}"))

            self.relevant_data_sources = self._group_relevant_data_sources(self.features_info)
            self._relevant_data_sources_wo_links = self._group_relevant_data_sources(self._features_info_without_links)
            do_without_pandas_limits(
                lambda: self.logger.info(f"Relevant data sources:\n{self._relevant_data_sources_wo_links}")
            )
        else:
            self.logger.warning("Empty features info")

    def get_autofe_features_description(self):
        try:
            autofe_meta = self._search_task.get_autofe_metadata()
            if autofe_meta is None:
                return None
            features_meta = self._search_task.get_all_features_metadata_v2()

            def get_feature_by_display_index(idx):
                for m in features_meta:
                    if m.name.endswith(str(idx)):
                        return m

            descriptions = []
            for m in autofe_meta:
                autofe_feature = Feature.from_formula(m.formula)
                if autofe_feature.op.is_vector:
                    continue

                description = dict()

                feature_meta = get_feature_by_display_index(m.display_index)
                if feature_meta is None:
                    self.logger.warning(f"Feature meta for display index {m.display_index} not found")
                    continue
                description["shap"] = feature_meta.shap_value
                description["Sources"] = feature_meta.data_source.replace("AutoFE: features from ", "").replace(
                    "AutoFE: feature from ", ""
                )
                description["Feature name"] = feature_meta.name

                feature_idx = 1
                for bc in m.base_columns:
                    description[f"Feature {feature_idx}"] = bc.hashed_name
                    feature_idx += 1

                description["Function"] = autofe_feature.op.name

                descriptions.append(description)

            if len(descriptions) == 0:
                return None

            descriptions_df = pd.DataFrame(descriptions)
            descriptions_df.fillna("", inplace=True)
            descriptions_df.sort_values(by="shap", ascending=False, inplace=True)
            descriptions_df.drop(columns="shap", inplace=True)
            return descriptions_df

        except Exception:
            self.logger.exception("Failed to generate AutoFE features description")
            return None

    @staticmethod
    def _group_relevant_data_sources(df: pd.DataFrame) -> pd.DataFrame:
        return (
            df.query(f"{bundle.get('features_info_provider')} != ''")
            .groupby([bundle.get("features_info_provider"), bundle.get("features_info_source")])
            .agg(
                shap_sum=(bundle.get("features_info_shap"), "sum"),
                row_count=(bundle.get("features_info_shap"), "count"),
            )
            .sort_values(by="shap_sum", ascending=False)
            .reset_index()
            .rename(
                columns={
                    "shap_sum": bundle.get("relevant_data_sources_all_shap"),
                    "row_count": bundle.get("relevant_data_sources_number"),
                }
            )
        )

    def __filtered_importance_names(
        self, importance_threshold: Optional[float], max_features: Optional[int]
    ) -> List[str]:
        if len(self.feature_names_) == 0:
            return []

        filtered_importances = list(zip(self.feature_names_, self.feature_importances_))

        if importance_threshold is not None:
            filtered_importances = [
                (name, importance) for name, importance in filtered_importances if importance > importance_threshold
            ]
        if max_features is not None:
            filtered_importances = list(filtered_importances)[:max_features]
        if len(filtered_importances) == 0:
            return []
        filtered_importance_names, _ = zip(*filtered_importances)
        return list(filtered_importance_names)

    def __prepare_search_keys(
        self,
        x: pd.DataFrame,
        search_keys: Dict[str, SearchKey],
        is_demo_dataset: bool,
        is_transform=False,
        silent_mode=False,
    ):
        valid_search_keys = {}
        unsupported_search_keys = {
            SearchKey.IP_RANGE_FROM,
            SearchKey.IP_RANGE_TO,
            SearchKey.MSISDN_RANGE_FROM,
            SearchKey.MSISDN_RANGE_TO,
            # SearchKey.EMAIL_ONE_DOMAIN,
        }
        passed_unsupported_search_keys = unsupported_search_keys.intersection(search_keys.values())
        if len(passed_unsupported_search_keys) > 0:
            raise ValidationError(bundle.get("unsupported_search_key").format(passed_unsupported_search_keys))

        for column_id, meaning_type in search_keys.items():
            column_name = None
            if isinstance(column_id, str):
                if column_id not in x.columns:
                    raise ValidationError(bundle.get("search_key_not_found").format(column_id, list(x.columns)))
                column_name = column_id
                valid_search_keys[column_name] = meaning_type
            elif isinstance(column_id, int):
                if column_id >= x.shape[1]:
                    raise ValidationError(bundle.get("numeric_search_key_not_found").format(column_id, x.shape[1]))
                column_name = x.columns[column_id]
                valid_search_keys[column_name] = meaning_type
            else:
                raise ValidationError(bundle.get("unsupported_search_key_type").format(type(column_id)))

            if meaning_type == SearchKey.COUNTRY and self.country_code is not None:
                msg = bundle.get("search_key_country_and_country_code")
                self.logger.warning(msg)
                print(msg)
                self.country_code = None

            if not self.__is_registered and not is_demo_dataset and meaning_type in SearchKey.personal_keys():
                msg = bundle.get("unregistered_with_personal_keys").format(meaning_type)
                self.logger.warning(msg)
                if not silent_mode:
                    self.warning_counter.increment()
                    print(msg)

                valid_search_keys[column_name] = SearchKey.CUSTOM_KEY
            else:
                if x[column_name].isnull().all() or (
                    is_string_dtype(x[column_name]) and (x[column_name].astype("string").str.strip() == "").all()
                ):
                    raise ValidationError(bundle.get("empty_search_key").format(column_name))

        if self.detect_missing_search_keys and (
            not is_transform or set(valid_search_keys.values()) != set(self.fit_search_keys.values())
        ):
            valid_search_keys = self.__detect_missing_search_keys(
                x, valid_search_keys, is_demo_dataset, silent_mode, is_transform
            )

        if all(k == SearchKey.CUSTOM_KEY for k in valid_search_keys.values()):
            msg = bundle.get("unregistered_only_personal_keys")
            self.logger.warning(msg + f" Provided search keys: {search_keys}")
            raise ValidationError(msg)

        if SearchKey.CUSTOM_KEY in valid_search_keys.values():
            custom_keys = [column for column, key in valid_search_keys.items() if key == SearchKey.CUSTOM_KEY]
            for key in custom_keys:
                del valid_search_keys[key]

        if (
            len(valid_search_keys.values()) == 1
            and self.country_code is None
            and next(iter(valid_search_keys.values())) == SearchKey.DATE
            and not silent_mode
        ):
            msg = bundle.get("date_only_search")
            print(msg)
            self.logger.warning(msg)
            self.warning_counter.increment()

        maybe_date = [k for k, v in valid_search_keys.items() if v in [SearchKey.DATE, SearchKey.DATETIME]]
        if (self.cv is None or self.cv == CVType.k_fold) and len(maybe_date) > 0 and not silent_mode:
            date_column = next(iter(maybe_date))
            if x[date_column].nunique() > 0.9 * _num_samples(x):
                msg = bundle.get("date_search_without_time_series")
                print(msg)
                self.logger.warning(msg)
                self.warning_counter.increment()

        if len(valid_search_keys) == 1:
            for k, v in valid_search_keys.items():
                # Show warning for country only if country is the only key
                if x[k].nunique() == 1 and (v != SearchKey.COUNTRY or len(valid_search_keys) == 1):
                    msg = bundle.get("single_constant_search_key").format(v, x[k].values[0])
                    print(msg)
                    self.logger.warning(msg)
                    self.warning_counter.increment()

        self.logger.info(f"Prepared search keys: {valid_search_keys}")

        return valid_search_keys

    def __show_metrics(
        self,
        scoring: Union[Callable, str, None],
        estimator: Optional[Any],
        importance_threshold: Optional[float],
        max_features: Optional[int],
        remove_outliers_calc_metrics: Optional[bool],
        trace_id: str,
        progress_bar: Optional[ProgressBar] = None,
        progress_callback: Optional[Callable[[SearchProgress], Any]] = None,
    ):
        self.metrics = self.calculate_metrics(
            scoring=scoring,
            estimator=estimator,
            importance_threshold=importance_threshold,
            max_features=max_features,
            remove_outliers_calc_metrics=remove_outliers_calc_metrics,
            trace_id=trace_id,
            silent=True,
            progress_bar=progress_bar,
            progress_callback=progress_callback,
        )
        if self.metrics is not None:
            msg = bundle.get("quality_metrics_header")
            display_html_dataframe(self.metrics, self.metrics, msg)

    def __show_selected_features(self, search_keys: Dict[str, SearchKey]):
        msg = bundle.get("features_info_header").format(len(self.feature_names_), list(search_keys.keys()))

        try:
            _ = get_ipython()  # type: ignore

            print(Format.GREEN + Format.BOLD + msg + Format.END)
            self.logger.info(msg)
            if len(self.feature_names_) > 0:
                display_html_dataframe(
                    self.features_info, self._features_info_without_links, bundle.get("relevant_features_header")
                )

                display_html_dataframe(
                    self.relevant_data_sources,
                    self._relevant_data_sources_wo_links,
                    bundle.get("relevant_data_sources_header"),
                )
            else:
                msg = bundle.get("features_info_zero_important_features")
                self.logger.warning(msg)
                self.__display_support_link(msg)
                self.warning_counter.increment()
        except (ImportError, NameError):
            print(msg)
            print(self._internal_features_info)

    def __show_report_button(self):
        try:
            prepare_and_show_report(
                relevant_features_df=self._features_info_without_links,
                relevant_datasources_df=self.relevant_data_sources,
                metrics_df=self.metrics,
                autofe_descriptions_df=self.get_autofe_features_description(),
                search_id=self._search_task.search_task_id,
                email=self.rest_client.get_current_email(),
                search_keys=[str(sk) for sk in self.search_keys.values()],
            )
        except Exception:
            pass

    def __validate_importance_threshold(self, importance_threshold: Optional[float]) -> float:
        try:
            return float(importance_threshold) if importance_threshold is not None else 0.0
        except ValueError:
            self.logger.exception(f"Invalid importance_threshold provided: {importance_threshold}")
            raise ValidationError(bundle.get("invalid_importance_threshold"))

    def __validate_max_features(self, max_features: Optional[int]) -> int:
        try:
            return int(max_features) if max_features is not None else 400
        except ValueError:
            self.logger.exception(f"Invalid max_features provided: {max_features}")
            raise ValidationError(bundle.get("invalid_max_features"))

    def __filtered_enriched_features(
        self,
        importance_threshold: Optional[float],
        max_features: Optional[int],
    ) -> List[str]:
        importance_threshold = self.__validate_importance_threshold(importance_threshold)
        max_features = self.__validate_max_features(max_features)

        return self.__filtered_importance_names(importance_threshold, max_features)

    def __detect_missing_search_keys(
        self,
        df: pd.DataFrame,
        search_keys: Dict[str, SearchKey],
        is_demo_dataset: bool,
        silent_mode=False,
        is_transform=False,
    ) -> Dict[str, SearchKey]:
        sample = df.head(100)

        def check_need_detect(search_key: SearchKey):
            return not is_transform or search_key in self.fit_search_keys.values()

        if SearchKey.POSTAL_CODE not in search_keys.values() and check_need_detect(SearchKey.POSTAL_CODE):
            maybe_key = PostalCodeSearchKeyDetector().get_search_key_column(sample)
            if maybe_key is not None:
                search_keys[maybe_key] = SearchKey.POSTAL_CODE
                self.autodetected_search_keys[maybe_key] = SearchKey.POSTAL_CODE
                self.logger.info(f"Autodetected search key POSTAL_CODE in column {maybe_key}")
                if not silent_mode:
                    print(bundle.get("postal_code_detected").format(maybe_key))

        if (
            SearchKey.COUNTRY not in search_keys.values()
            and self.country_code is None
            and check_need_detect(SearchKey.COUNTRY)
        ):
            maybe_key = CountrySearchKeyDetector().get_search_key_column(sample)
            if maybe_key is not None:
                search_keys[maybe_key] = SearchKey.COUNTRY
                self.autodetected_search_keys[maybe_key] = SearchKey.COUNTRY
                self.logger.info(f"Autodetected search key COUNTRY in column {maybe_key}")
                if not silent_mode:
                    print(bundle.get("country_detected").format(maybe_key))

        if (
            SearchKey.EMAIL not in search_keys.values()
            and SearchKey.HEM not in search_keys.values()
            and check_need_detect(SearchKey.HEM)
        ):
            maybe_key = EmailSearchKeyDetector().get_search_key_column(sample)
            if maybe_key is not None and maybe_key not in search_keys.keys():
                if self.__is_registered or is_demo_dataset:
                    search_keys[maybe_key] = SearchKey.EMAIL
                    self.autodetected_search_keys[maybe_key] = SearchKey.EMAIL
                    self.logger.info(f"Autodetected search key EMAIL in column {maybe_key}")
                    if not silent_mode:
                        print(bundle.get("email_detected").format(maybe_key))
                else:
                    self.logger.warning(
                        f"Autodetected search key EMAIL in column {maybe_key}. But not used because not registered user"
                    )
                    if not silent_mode:
                        print(bundle.get("email_detected_not_registered").format(maybe_key))
                    self.warning_counter.increment()

        if SearchKey.PHONE not in search_keys.values() and check_need_detect(SearchKey.PHONE):
            maybe_key = PhoneSearchKeyDetector().get_search_key_column(sample)
            if maybe_key is not None and maybe_key not in search_keys.keys():
                if self.__is_registered or is_demo_dataset:
                    search_keys[maybe_key] = SearchKey.PHONE
                    self.autodetected_search_keys[maybe_key] = SearchKey.PHONE
                    self.logger.info(f"Autodetected search key PHONE in column {maybe_key}")
                    if not silent_mode:
                        print(bundle.get("phone_detected").format(maybe_key))
                else:
                    self.logger.warning(
                        f"Autodetected search key PHONE in column {maybe_key}. But not used because not registered user"
                    )
                    if not silent_mode:
                        print(bundle.get("phone_detected_not_registered"))
                    self.warning_counter.increment()

        return search_keys

    def _validate_binary_observations(self, y, task_type: ModelTaskType):
        if task_type == ModelTaskType.BINARY and (y.value_counts() < 1000).any():
            msg = bundle.get("binary_small_dataset")
            self.logger.warning(msg)
            print(msg)

    def _dump_python_libs(self):
        try:
            from pip._internal.operations.freeze import freeze

            python_version = sys.version
            libs = list(freeze(local_only=True))
            self.logger.warning(f"User python {python_version} libs versions:\n{libs}")
        except Exception:
            self.logger.exception("Failed to dump python libs")

    def __display_support_link(self, link_text: Optional[str] = None):
        support_link = bundle.get("support_link")
        link_text = link_text or bundle.get("support_text")
        try:
            from IPython.display import HTML, display

            _ = get_ipython()  # type: ignore
            self.logger.warning(f"Showing support link: {link_text}")
            display(
                HTML(
                    f"""<br/>{link_text} <a href='{support_link}' target='_blank' rel='noopener noreferrer'>
                    here</a>"""
                )
            )
        except (ImportError, NameError):
            print(f"{link_text} at {support_link}")

    def _show_error(self, msg):
        try:
            _ = get_ipython()  # type: ignore
            print(Format.RED + Format.BOLD + msg + Format.END)
        except (ImportError, NameError):
            print(msg)

    def dump_input(
        self,
        trace_id: str,
        X: Union[pd.DataFrame, pd.Series],
        y: Union[pd.DataFrame, pd.Series, None] = None,
        eval_set: Union[Tuple, None] = None,
    ):
        def dump_task():
            try:
                random_state = 42
                rnd = np.random.RandomState(random_state)
                if _num_samples(X) > 0:
                    xy_sample_index = rnd.randint(0, _num_samples(X), size=1000)
                else:
                    xy_sample_index = []

                def sample(inp, sample_index):
                    if _num_samples(inp) <= 1000:
                        return inp
                    if isinstance(inp, pd.DataFrame) or isinstance(inp, pd.Series):
                        return inp.sample(n=1000, random_state=random_state)
                    if isinstance(inp, np.ndarray):
                        return inp[sample_index]
                    if isinstance(inp, list):
                        return inp[sample_index]

                with tempfile.TemporaryDirectory() as tmp_dir:
                    with open(f"{tmp_dir}/x.pickle", "wb") as x_file:
                        pickle.dump(sample(X, xy_sample_index), x_file)
                    if y is not None:
                        with open(f"{tmp_dir}/y.pickle", "wb") as y_file:
                            pickle.dump(sample(y, xy_sample_index), y_file)
                        if eval_set is not None:
                            eval_xy_sample_index = rnd.randint(0, _num_samples(eval_set[0][0]), size=1000)
                            with open(f"{tmp_dir}/eval_x.pickle", "wb") as eval_x_file:
                                pickle.dump(sample(eval_set[0][0], eval_xy_sample_index), eval_x_file)
                            with open(f"{tmp_dir}/eval_y.pickle", "wb") as eval_y_file:
                                pickle.dump(sample(eval_set[0][1], eval_xy_sample_index), eval_y_file)
                            self.rest_client.dump_input_files(
                                trace_id,
                                f"{tmp_dir}/x.pickle",
                                f"{tmp_dir}/y.pickle",
                                f"{tmp_dir}/eval_x.pickle",
                                f"{tmp_dir}/eval_y.pickle",
                            )
                        else:
                            self.rest_client.dump_input_files(
                                trace_id,
                                f"{tmp_dir}/x.pickle",
                                f"{tmp_dir}/y.pickle",
                            )
                    else:
                        self.rest_client.dump_input_files(
                            trace_id,
                            f"{tmp_dir}/x.pickle",
                        )
            except Exception:
                self.logger.warning("Failed to dump input files", exc_info=True)

        try:
            Thread(target=dump_task, daemon=True).start()
        except Exception:
            self.logger.warning("Failed to dump input files", exc_info=True)


def _num_samples(x):
    """Return number of samples in array-like x."""
    if x is None:
        return 0
    message = "Expected sequence or array-like, got %s" % type(x)
    if hasattr(x, "fit") and callable(x.fit):
        # Don't get num_samples from an ensembles length!
        raise TypeError(message)

    if not hasattr(x, "__len__") and not hasattr(x, "shape"):
        if hasattr(x, "__array__"):
            x = np.asarray(x)
        else:
            raise TypeError(message)

    if hasattr(x, "shape") and x.shape is not None:
        if len(x.shape) == 0:
            raise TypeError("Singleton array %r cannot be considered a valid collection." % x)
        # Check that shape is returning an integer or default to len
        # Dask dataframes may not return numeric shape[0] value
        if isinstance(x.shape[0], numbers.Integral):
            return x.shape[0]

    try:
        return len(x)
    except TypeError as type_error:
        raise TypeError(message) from type_error


def is_frames_equal(first, second) -> bool:
    if (isinstance(first, pd.DataFrame) and isinstance(second, pd.DataFrame)) or (
        isinstance(first, pd.Series) and isinstance(second, pd.Series)
    ):
        return first.equals(second)
    elif isinstance(first, np.ndarray) and isinstance(second, np.ndarray):
        return np.array_equal(first, second)
    elif type(first) is type(second):
        return first == second
    else:
        raise ValidationError(bundle.get("x_and_eval_x_diff_types").format(type(first), type(second)))


def drop_duplicates(df: Union[pd.DataFrame, np.ndarray]) -> pd.DataFrame:
    if isinstance(df, pd.DataFrame):
        return df.drop_duplicates()
    elif isinstance(df, np.ndarray):
        return pd.DataFrame(df).drop_duplicates()
    else:
        return df


def drop_existing_columns(df: pd.DataFrame, columns_to_drop: Union[List[str], str]) -> pd.DataFrame:
    if isinstance(columns_to_drop, str):
        columns_to_drop = [columns_to_drop] if columns_to_drop in df.columns else []
    elif hasattr(columns_to_drop, "__iter__"):
        columns_to_drop = [c for c in columns_to_drop if c in df.columns]
    else:
        return df

    return df.drop(columns=columns_to_drop)


def hash_input(X: pd.DataFrame, y: Optional[pd.Series] = None, eval_set: Optional[List[Tuple]] = None) -> str:
    hashed_objects = []
    try:
        hashed_objects.append(pd.util.hash_pandas_object(X, index=False).values)
        if y is not None:
            hashed_objects.append(pd.util.hash_pandas_object(y, index=False).values)
        if eval_set is not None:
            for eval_X, eval_y in eval_set:
                hashed_objects.append(pd.util.hash_pandas_object(eval_X, index=False).values)
                hashed_objects.append(pd.util.hash_pandas_object(eval_y, index=False).values)
        common_hash = hashlib.sha256(np.concatenate(hashed_objects)).hexdigest()
        return common_hash
    except Exception:
        return ""<|MERGE_RESOLUTION|>--- conflicted
+++ resolved
@@ -866,15 +866,6 @@
                 effective_X = X if X is not None else self.X
                 effective_eval_set = eval_set if eval_set is not None else self.eval_set
 
-                effective_X = X if X is not None else self.X
-                effective_eval_set = eval_set if eval_set is not None else self.eval_set
-
-<<<<<<< HEAD
-                effective_X = X if X is not None else self.X
-                effective_eval_set = eval_set if eval_set is not None else self.eval_set
-
-=======
->>>>>>> c4df22ba
                 validate_scoring_argument(scoring)
 
                 self._validate_baseline_score(effective_X, effective_eval_set)
@@ -1520,24 +1511,10 @@
             drop_system_record_id=False,
         )
 
-<<<<<<< HEAD
         x_columns = [c for c in self.df_with_original_index.columns if c not in [EVAL_SET_INDEX, TARGET]]
         X_sampled = enriched_Xy[x_columns].copy()
         y_sampled = enriched_Xy[TARGET].copy()
         enriched_X = enriched_Xy.drop(columns=[TARGET, EVAL_SET_INDEX], errors="ignore")
-=======
-        original_df_sampled = self.df_with_original_index[
-            self.df_with_original_index[SYSTEM_RECORD_ID].isin(fit_features[SYSTEM_RECORD_ID])
-        ]
-        enriched_X = drop_existing_columns(enriched_Xy, TARGET)
-        if EVAL_SET_INDEX in original_df_sampled.columns:
-            Xy_sampled = original_df_sampled.query(f"{EVAL_SET_INDEX} == 0")
-        else:
-            Xy_sampled = original_df_sampled
-        X_sampled = drop_existing_columns(Xy_sampled, [SYSTEM_RECORD_ID, EVAL_SET_INDEX, TARGET])
-        search_keys = self.fit_search_keys
-        y_sampled = Xy_sampled[TARGET].copy()
->>>>>>> c4df22ba
 
         self.logger.info(f"Shape of enriched_X: {enriched_X.shape}")
         self.logger.info(f"Shape of X after sampling: {X_sampled.shape}")
@@ -1596,16 +1573,8 @@
                     n=Dataset.FIT_SAMPLE_WITH_EVAL_SET_ROWS, random_state=self.random_state
                 )
 
-<<<<<<< HEAD
             df_extended, search_keys = self._extend_x(df_with_eval_set_index, is_demo_dataset)
 
-=======
-            X_sampled = (
-                df_with_eval_set_index.query(f"{EVAL_SET_INDEX} == 0").copy().drop(columns=[EVAL_SET_INDEX, TARGET])
-            )
-            X_sampled, search_keys = self._extend_x(X_sampled, is_demo_dataset)
-            y_sampled = df_with_eval_set_index.query(f"{EVAL_SET_INDEX} == 0").copy()[TARGET]
->>>>>>> c4df22ba
             eval_set_sampled_dict = dict()
 
             df_extended = self.__add_fit_system_record_id(df_extended, dict(), search_keys)
@@ -2236,11 +2205,7 @@
 
         dataset = Dataset(
             "tds_" + str(uuid.uuid4()),
-<<<<<<< HEAD
             df=df,
-=======
-            df=df,  # type: ignore
->>>>>>> c4df22ba
             model_task_type=model_task_type,
             date_format=self.date_format,
             random_state=self.random_state,
