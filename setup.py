--- conflicted
+++ resolved
@@ -35,11 +35,7 @@
 
 
 here = Path(__file__).parent.resolve()
-<<<<<<< HEAD
-version = "1.1.169"
-=======
-version = "1.1.168"
->>>>>>> 584eaf75
+version = "1.1.170"
 try:
     send_log(f"Start setup PyLib version {version}")
     setup(
