--- conflicted
+++ resolved
@@ -23,14 +23,10 @@
 from upgini.dataset import Dataset
 from upgini.http import init_logging
 from upgini.metadata import (
+    CVType,
     EVAL_SET_INDEX,
     SYSTEM_FAKE_DATE,
     SYSTEM_RECORD_ID,
-<<<<<<< HEAD
-=======
-    EVAL_SET_INDEX,
-    CVType,
->>>>>>> fdcfa116
     FileColumnMeaningType,
     ModelTaskType,
     RuntimeParameters,
@@ -82,14 +78,12 @@
     date_format: str, optional (default=None)
         Format for date column with string type. For example: %Y-%m-%d
 
-<<<<<<< HEAD
     scoring: string, callable or None, optional, default: None
         A string or a scorer callable object / function with signature scorer(estimator, X, y).
         If None, the estimator's score method is used.
-=======
+
     cv: CVType, optional (default=None)
         Type of cross validation: CVType.k_fold, CVType.time_series, CVType.blocked_time_series
->>>>>>> fdcfa116
     """
 
     TARGET_NAME = "target"
@@ -116,13 +110,9 @@
         search_id: Optional[str] = None,
         runtime_parameters: Optional[RuntimeParameters] = None,
         date_format: Optional[str] = None,
-<<<<<<< HEAD
         random_state: int = 42,
         scoring: Union[str, Callable, None] = None,
-=======
         cv: Optional[CVType] = None,
-        random_state: int = 42
->>>>>>> fdcfa116
     ):
         init_logging(endpoint, api_key)
         self.__validate_search_keys(search_keys, search_id)
